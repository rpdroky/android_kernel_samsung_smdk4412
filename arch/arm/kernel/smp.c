/*
 *  linux/arch/arm/kernel/smp.c
 *
 *  Copyright (C) 2002 ARM Limited, All Rights Reserved.
 *
 * This program is free software; you can redistribute it and/or modify
 * it under the terms of the GNU General Public License version 2 as
 * published by the Free Software Foundation.
 */
#include <linux/module.h>
#include <linux/delay.h>
#include <linux/init.h>
#include <linux/spinlock.h>
#include <linux/sched.h>
#include <linux/interrupt.h>
#include <linux/cache.h>
#include <linux/profile.h>
#include <linux/errno.h>
#include <linux/ftrace.h>
#include <linux/mm.h>
#include <linux/err.h>
#include <linux/cpu.h>
#include <linux/smp.h>
#include <linux/seq_file.h>
#include <linux/irq.h>
#include <linux/percpu.h>
#include <linux/clockchips.h>
#include <linux/completion.h>

#include <asm/atomic.h>
#include <asm/cacheflush.h>
#include <asm/cpu.h>
#include <asm/cputype.h>
#include <asm/mmu_context.h>
#include <asm/pgtable.h>
#include <asm/pgalloc.h>
#include <asm/processor.h>
#include <asm/sections.h>
#include <asm/tlbflush.h>
#include <asm/ptrace.h>
#include <asm/localtimer.h>

#include <mach/sec_debug.h>

/*
 * as from 2.5, kernels no longer have an init_tasks structure
 * so we need some other way of telling a new secondary core
 * where to place its SVC stack
 */
struct secondary_data secondary_data;

enum ipi_msg_type {
	IPI_TIMER = 2,
	IPI_RESCHEDULE,
	IPI_CALL_FUNC,
	IPI_CALL_FUNC_SINGLE,
	IPI_CPU_STOP,
	IPI_CPU_BACKTRACE,
};

static DECLARE_COMPLETION(cpu_running);

int __cpuinit __cpu_up(unsigned int cpu)
{
	struct cpuinfo_arm *ci = &per_cpu(cpu_data, cpu);
	struct task_struct *idle = ci->idle;
	pgd_t *pgd;
	int ret;

	/*
	 * Spawn a new process manually, if not already done.
	 * Grab a pointer to its task struct so we can mess with it
	 */
	if (!idle) {
		idle = fork_idle(cpu);
		if (IS_ERR(idle)) {
			printk(KERN_ERR "CPU%u: fork() failed\n", cpu);
			return PTR_ERR(idle);
		}
		ci->idle = idle;
	} else {
		/*
		 * Since this idle thread is being re-used, call
		 * init_idle() to reinitialize the thread structure.
		 */
		init_idle(idle, cpu);
	}

	/*
	 * Allocate initial page tables to allow the new CPU to
	 * enable the MMU safely.  This essentially means a set
	 * of our "standard" page tables, with the addition of
	 * a 1:1 mapping for the physical address of the kernel.
	 */
	pgd = pgd_alloc(&init_mm);
	if (!pgd)
		return -ENOMEM;

	if (PHYS_OFFSET != PAGE_OFFSET) {
#ifndef CONFIG_HOTPLUG_CPU
		identity_mapping_add(pgd, __pa(__init_begin), __pa(__init_end));
#endif
		identity_mapping_add(pgd, __pa(_stext), __pa(_etext));
		identity_mapping_add(pgd, __pa(_sdata), __pa(_edata));
	}

	/*
	 * We need to tell the secondary core where to find
	 * its stack and the page tables.
	 */
	secondary_data.stack = task_stack_page(idle) + THREAD_START_SP;
	secondary_data.pgdir = virt_to_phys(pgd);
	secondary_data.swapper_pg_dir = virt_to_phys(swapper_pg_dir);
	__cpuc_flush_dcache_area(&secondary_data, sizeof(secondary_data));
	outer_clean_range(__pa(&secondary_data), __pa(&secondary_data + 1));

	/*
	 * Now bring the CPU into our world.
	 */
	ret = boot_secondary(cpu, idle);
	if (ret == 0) {
		/*
		 * CPU was successfully started, wait for it
		 * to come online or time out.
		 */
		wait_for_completion_timeout(&cpu_running,
						 msecs_to_jiffies(1000));

		if (!cpu_online(cpu)) {
			pr_crit("CPU%u: failed to come online\n", cpu);
			ret = -EIO;
		}
	} else {
		pr_err("CPU%u: failed to boot: %d\n", cpu, ret);
	}

	secondary_data.stack = NULL;
	secondary_data.pgdir = 0;

	if (PHYS_OFFSET != PAGE_OFFSET) {
#ifndef CONFIG_HOTPLUG_CPU
		identity_mapping_del(pgd, __pa(__init_begin), __pa(__init_end));
#endif
		identity_mapping_del(pgd, __pa(_stext), __pa(_etext));
		identity_mapping_del(pgd, __pa(_sdata), __pa(_edata));
	}

	pgd_free(&init_mm, pgd);

	return ret;
}

#ifdef CONFIG_HOTPLUG_CPU
static void percpu_timer_stop(void);

/*
 * __cpu_disable runs on the processor to be shutdown.
 */
int __cpu_disable(void)
{
	unsigned int cpu = smp_processor_id();
	struct task_struct *p;
	int ret;

	ret = platform_cpu_disable(cpu);
	if (ret)
		return ret;

	/*
	 * Take this CPU offline.  Once we clear this, we can't return,
	 * and we must not schedule until we're ready to give up the cpu.
	 */
	set_cpu_online(cpu, false);

	/*
	 * OK - migrate IRQs away from this CPU
	 */
	migrate_irqs();

	/*
	 * Stop the local timer for this CPU.
	 */
	percpu_timer_stop();

	/*
	 * Flush user cache and TLB mappings, and then remove this CPU
	 * from the vm mask set of all processes.
	 */
	flush_cache_all();
	local_flush_tlb_all();

	read_lock(&tasklist_lock);
	for_each_process(p) {
		if (p->mm)
			cpumask_clear_cpu(cpu, mm_cpumask(p->mm));
	}
	read_unlock(&tasklist_lock);

	return 0;
}

static DECLARE_COMPLETION(cpu_died);

/*
 * called on the thread which is asking for a CPU to be shutdown -
 * waits until shutdown has completed, or it is timed out.
 */
void __cpu_die(unsigned int cpu)
{
	if (!wait_for_completion_timeout(&cpu_died, msecs_to_jiffies(5000))) {
		pr_err("CPU%u: cpu didn't die\n", cpu);
		return;
	}
	printk(KERN_NOTICE "CPU%u: shutdown\n", cpu);

	if (!platform_cpu_kill(cpu))
		printk("CPU%u: unable to kill\n", cpu);
}

/*
 * Called from the idle thread for the CPU which has been shutdown.
 *
 * Note that we disable IRQs here, but do not re-enable them
 * before returning to the caller. This is also the behaviour
 * of the other hotplug-cpu capable cores, so presumably coming
 * out of idle fixes this.
 */
void __ref cpu_die(void)
{
	unsigned int cpu = smp_processor_id();

	idle_task_exit();

	local_irq_disable();
	mb();

	/* Tell __cpu_die() that this CPU is now safe to dispose of */
	complete(&cpu_died);

	/*
	 * actual CPU shutdown procedure is at least platform (if not
	 * CPU) specific.
	 */
	platform_cpu_die(cpu);

	/*
	 * Do not return to the idle loop - jump back to the secondary
	 * cpu initialisation.  There's some initialisation which needs
	 * to be repeated to undo the effects of taking the CPU offline.
	 */
	__asm__("mov	sp, %0\n"
	"	mov	fp, #0\n"
	"	b	secondary_start_kernel"
		:
		: "r" (task_stack_page(current) + THREAD_SIZE - 8));
}
#endif /* CONFIG_HOTPLUG_CPU */

/*
 * Called by both boot and secondaries to move global data into
 * per-processor storage.
 */
static void __cpuinit smp_store_cpu_info(unsigned int cpuid)
{
	struct cpuinfo_arm *cpu_info = &per_cpu(cpu_data, cpuid);

	cpu_info->loops_per_jiffy = loops_per_jiffy;
}

/*
 * Skip the secondary calibration on architectures sharing clock
 * with primary cpu. Archs can use ARCH_SKIP_SECONDARY_CALIBRATE
 * for this.
 */
static inline int skip_secondary_calibrate(void)
{
#ifdef CONFIG_ARCH_SKIP_SECONDARY_CALIBRATE
	return 0;
#else
	return -ENXIO;
#endif
}

/*
 * This is the secondary CPU boot entry.  We're using this CPUs
 * idle thread stack, but a set of temporary page tables.
 */
asmlinkage void __cpuinit secondary_start_kernel(void)
{
	struct mm_struct *mm = &init_mm;
	unsigned int cpu;

<<<<<<< HEAD
=======
	/*
	 * The identity mapping is uncached (strongly ordered), so
	 * switch away from it before attempting any exclusive accesses.
	 */
	cpu_switch_mm(mm->pgd, mm);
	enter_lazy_tlb(mm, current);
	local_flush_tlb_all();

>>>>>>> 54ea5b40
	/*
	 * All kernel threads share the same mm context; grab a
	 * reference and switch to it.
	 */
	cpu = smp_processor_id();
	atomic_inc(&mm->mm_count);
	current->active_mm = mm;
	cpumask_set_cpu(cpu, mm_cpumask(mm));

	printk("CPU%u: Booted secondary processor\n", cpu);

	printk("CPU%u: Booted secondary processor\n", cpu);

	cpu_init();
	preempt_disable();
	trace_hardirqs_off();

	/*
	 * Give the platform a chance to do its own initialisation.
	 */
	platform_secondary_init(cpu);

	notify_cpu_starting(cpu);

	if (skip_secondary_calibrate())
		calibrate_delay();

	smp_store_cpu_info(cpu);

	/*
	 * OK, now it's safe to let the boot CPU continue.  Wait for
	 * the CPU migration code to notice that the CPU is online
	 * before we continue - which happens after __cpu_up returns.
	 */
	set_cpu_online(cpu, true);
	complete(&cpu_running);

	/*
	 * Setup the percpu timer for this CPU.
	 */
	percpu_timer_setup();

	local_irq_enable();
	local_fiq_enable();

	/*
	 * OK, it's off to the idle thread for us
	 */
	cpu_idle();
}

void __init smp_cpus_done(unsigned int max_cpus)
{
	int cpu;
	unsigned long bogosum = 0;

	for_each_online_cpu(cpu)
		bogosum += per_cpu(cpu_data, cpu).loops_per_jiffy;

	printk(KERN_INFO "SMP: Total of %d processors activated "
	       "(%lu.%02lu BogoMIPS).\n",
	       num_online_cpus(),
	       bogosum / (500000/HZ),
	       (bogosum / (5000/HZ)) % 100);
}

void __init smp_prepare_boot_cpu(void)
{
	unsigned int cpu = smp_processor_id();

	per_cpu(cpu_data, cpu).idle = current;
}

void __init smp_prepare_cpus(unsigned int max_cpus)
{
	unsigned int ncores = num_possible_cpus();

	smp_store_cpu_info(smp_processor_id());

	/*
	 * are we trying to boot more cores than exist?
	 */
	if (max_cpus > ncores)
		max_cpus = ncores;

	if (max_cpus > 1) {
		/*
		 * Enable the local timer or broadcast device for the
		 * boot CPU, but only if we have more than one CPU.
		 */
		percpu_timer_setup();

		/*
		 * Initialise the SCU if there are more than one CPU
		 * and let them know where to start.
		 */
		platform_smp_prepare_cpus(max_cpus);
	}
}

static void (*smp_cross_call)(const struct cpumask *, unsigned int);

void __init set_smp_cross_call(void (*fn)(const struct cpumask *, unsigned int))
{
	smp_cross_call = fn;
}

void arch_send_call_function_ipi_mask(const struct cpumask *mask)
{
	smp_cross_call(mask, IPI_CALL_FUNC);
}

void arch_send_call_function_single_ipi(int cpu)
{
	smp_cross_call(cpumask_of(cpu), IPI_CALL_FUNC_SINGLE);
}

static const char *ipi_types[NR_IPI] = {
#define S(x,s)	[x - IPI_TIMER] = s
	S(IPI_TIMER, "Timer broadcast interrupts"),
	S(IPI_RESCHEDULE, "Rescheduling interrupts"),
	S(IPI_CALL_FUNC, "Function call interrupts"),
	S(IPI_CALL_FUNC_SINGLE, "Single function call interrupts"),
	S(IPI_CPU_STOP, "CPU stop interrupts"),
	S(IPI_CPU_BACKTRACE, "CPU backtrace"),
};

void show_ipi_list(struct seq_file *p, int prec)
{
	unsigned int cpu, i;

	for (i = 0; i < NR_IPI; i++) {
		seq_printf(p, "%*s%u: ", prec - 1, "IPI", i);

		for_each_present_cpu(cpu)
			seq_printf(p, "%10u ",
				   __get_irq_stat(cpu, ipi_irqs[i]));

		seq_printf(p, " %s\n", ipi_types[i]);
	}
}

u64 smp_irq_stat_cpu(unsigned int cpu)
{
	u64 sum = 0;
	int i;

	for (i = 0; i < NR_IPI; i++)
		sum += __get_irq_stat(cpu, ipi_irqs[i]);

#ifdef CONFIG_LOCAL_TIMERS
	sum += __get_irq_stat(cpu, local_timer_irqs);
#endif

	return sum;
}

/*
 * Timer (local or broadcast) support
 */
static DEFINE_PER_CPU(struct clock_event_device, percpu_clockevent);

static void ipi_timer(void)
{
	struct clock_event_device *evt = &__get_cpu_var(percpu_clockevent);
	evt->event_handler(evt);
}

#ifdef CONFIG_LOCAL_TIMERS
asmlinkage void __exception_irq_entry do_local_timer(struct pt_regs *regs)
{
	struct pt_regs *old_regs = set_irq_regs(regs);
	int cpu = smp_processor_id();

	if (local_timer_ack()) {
		__inc_irq_stat(cpu, local_timer_irqs);
<<<<<<< HEAD
		sec_debug_irq_log(0, do_local_timer, 1);
		irq_enter();
		ipi_timer();
		irq_exit();
		sec_debug_irq_log(0, do_local_timer, 2);
	} else
		sec_debug_irq_log(0, do_local_timer, 3);
=======
		irq_enter();
		ipi_timer();
		irq_exit();
	}
>>>>>>> 54ea5b40

	set_irq_regs(old_regs);
}

void show_local_irqs(struct seq_file *p, int prec)
{
	unsigned int cpu;

	seq_printf(p, "%*s: ", prec, "LOC");

	for_each_present_cpu(cpu)
		seq_printf(p, "%10u ", __get_irq_stat(cpu, local_timer_irqs));

	seq_printf(p, " Local timer interrupts\n");
}
#endif

#ifdef CONFIG_GENERIC_CLOCKEVENTS_BROADCAST
static void smp_timer_broadcast(const struct cpumask *mask)
{
	smp_cross_call(mask, IPI_TIMER);
}
#else
#define smp_timer_broadcast	NULL
#endif

static void broadcast_timer_set_mode(enum clock_event_mode mode,
	struct clock_event_device *evt)
{
}

static void __cpuinit broadcast_timer_setup(struct clock_event_device *evt)
{
	evt->name	= "dummy_timer";
	evt->features	= CLOCK_EVT_FEAT_ONESHOT |
			  CLOCK_EVT_FEAT_PERIODIC |
			  CLOCK_EVT_FEAT_DUMMY;
	evt->rating	= 400;
	evt->mult	= 1;
	evt->set_mode	= broadcast_timer_set_mode;

	clockevents_register_device(evt);
}

void __cpuinit percpu_timer_setup(void)
{
	unsigned int cpu = smp_processor_id();
	struct clock_event_device *evt = &per_cpu(percpu_clockevent, cpu);

	evt->cpumask = cpumask_of(cpu);
	evt->broadcast = smp_timer_broadcast;

	if (local_timer_setup(evt))
		broadcast_timer_setup(evt);
}

#ifdef CONFIG_HOTPLUG_CPU
/*
 * The generic clock events code purposely does not stop the local timer
 * on CPU_DEAD/CPU_DEAD_FROZEN hotplug events, so we have to do it
 * manually here.
 */
static void percpu_timer_stop(void)
{
	unsigned int cpu = smp_processor_id();
	struct clock_event_device *evt = &per_cpu(percpu_clockevent, cpu);

	evt->set_mode(CLOCK_EVT_MODE_UNUSED, evt);
}
#endif

static DEFINE_SPINLOCK(stop_lock);

/*
 * ipi_cpu_stop - handle IPI from smp_send_stop()
 */
static void ipi_cpu_stop(unsigned int cpu)
{
	if (system_state == SYSTEM_BOOTING ||
	    system_state == SYSTEM_RUNNING) {
		spin_lock(&stop_lock);
		printk(KERN_CRIT "CPU%u: stopping\n", cpu);
		dump_stack();
		spin_unlock(&stop_lock);
	}

	set_cpu_online(cpu, false);

	local_fiq_disable();
	local_irq_disable();

	flush_cache_all();
	local_flush_tlb_all();

	while (1)
		cpu_relax();
}

static cpumask_t backtrace_mask;
static DEFINE_RAW_SPINLOCK(backtrace_lock);

/* "in progress" flag of arch_trigger_all_cpu_backtrace */
static unsigned long backtrace_flag;

void smp_send_all_cpu_backtrace(void)
{
	unsigned int this_cpu = smp_processor_id();
	int i;

	if (test_and_set_bit(0, &backtrace_flag))
		/*
		 * If there is already a trigger_all_cpu_backtrace() in progress
		 * (backtrace_flag == 1), don't output double cpu dump infos.
		 */
		return;

	cpumask_copy(&backtrace_mask, cpu_online_mask);
	cpu_clear(this_cpu, backtrace_mask);

	pr_info("Backtrace for cpu %d (current):\n", this_cpu);
	dump_stack();

	pr_info("\nsending IPI to all other CPUs:\n");
	smp_cross_call(&backtrace_mask, IPI_CPU_BACKTRACE);

	/* Wait for up to 10 seconds for all other CPUs to do the backtrace */
	for (i = 0; i < 10 * 1000; i++) {
		if (cpumask_empty(&backtrace_mask))
			break;
		mdelay(1);
	}

	clear_bit(0, &backtrace_flag);
	smp_mb__after_clear_bit();
}

/*
 * ipi_cpu_backtrace - handle IPI from smp_send_all_cpu_backtrace()
 */
static void ipi_cpu_backtrace(unsigned int cpu, struct pt_regs *regs)
{
	if (cpu_isset(cpu, backtrace_mask)) {
		raw_spin_lock(&backtrace_lock);
		pr_warning("IPI backtrace for cpu %d\n", cpu);
		show_regs(regs);
		raw_spin_unlock(&backtrace_lock);
		cpu_clear(cpu, backtrace_mask);
	}
}

/*
 * Main handler for inter-processor interrupts
 */
asmlinkage void __exception_irq_entry do_IPI(int ipinr, struct pt_regs *regs)
{
	unsigned int cpu = smp_processor_id();
	struct pt_regs *old_regs = set_irq_regs(regs);

	if (ipinr >= IPI_TIMER && ipinr < IPI_TIMER + NR_IPI)
		__inc_irq_stat(cpu, ipi_irqs[ipinr - IPI_TIMER]);

	sec_debug_irq_log(ipinr, do_IPI, 1);

	switch (ipinr) {
	case IPI_TIMER:
		irq_enter();
		ipi_timer();
		irq_exit();
		break;

	case IPI_RESCHEDULE:
		scheduler_ipi();
		break;

	case IPI_CALL_FUNC:
		irq_enter();
		generic_smp_call_function_interrupt();
		irq_exit();
		break;

	case IPI_CALL_FUNC_SINGLE:
		irq_enter();
		generic_smp_call_function_single_interrupt();
		irq_exit();
		break;

	case IPI_CPU_STOP:
		irq_enter();
		ipi_cpu_stop(cpu);
		irq_exit();
<<<<<<< HEAD
		break;

	case IPI_CPU_BACKTRACE:
		ipi_cpu_backtrace(cpu, regs);
=======
>>>>>>> 54ea5b40
		break;

	default:
		printk(KERN_CRIT "CPU%u: Unknown IPI message 0x%x\n",
		       cpu, ipinr);
		break;
	}

	sec_debug_irq_log(ipinr, do_IPI, 2);

	set_irq_regs(old_regs);
}

void smp_send_reschedule(int cpu)
{
	smp_cross_call(cpumask_of(cpu), IPI_RESCHEDULE);
}

void smp_send_stop(void)
{
	unsigned long timeout;

	if (num_online_cpus() > 1) {
		cpumask_t mask = cpu_online_map;
		cpu_clear(smp_processor_id(), mask);

		smp_cross_call(&mask, IPI_CPU_STOP);
	}

	/* Wait up to one second for other CPUs to stop */
	timeout = USEC_PER_SEC;
	while (num_online_cpus() > 1 && timeout--)
		udelay(1);

	if (num_online_cpus() > 1)
		pr_warning("SMP: failed to stop secondary CPUs\n");
}

/*
 * not supported here
 */
int setup_profiling_timer(unsigned int multiplier)
{
	return -EINVAL;
}

static void flush_all_cpu_cache(void *info)
{
	flush_cache_all();
}

void flush_all_cpu_caches(void)
{
	on_each_cpu(flush_all_cpu_cache, NULL, 1);
}<|MERGE_RESOLUTION|>--- conflicted
+++ resolved
@@ -290,8 +290,6 @@
 	struct mm_struct *mm = &init_mm;
 	unsigned int cpu;
 
-<<<<<<< HEAD
-=======
 	/*
 	 * The identity mapping is uncached (strongly ordered), so
 	 * switch away from it before attempting any exclusive accesses.
@@ -300,7 +298,6 @@
 	enter_lazy_tlb(mm, current);
 	local_flush_tlb_all();
 
->>>>>>> 54ea5b40
 	/*
 	 * All kernel threads share the same mm context; grab a
 	 * reference and switch to it.
@@ -477,7 +474,6 @@
 
 	if (local_timer_ack()) {
 		__inc_irq_stat(cpu, local_timer_irqs);
-<<<<<<< HEAD
 		sec_debug_irq_log(0, do_local_timer, 1);
 		irq_enter();
 		ipi_timer();
@@ -485,12 +481,6 @@
 		sec_debug_irq_log(0, do_local_timer, 2);
 	} else
 		sec_debug_irq_log(0, do_local_timer, 3);
-=======
-		irq_enter();
-		ipi_timer();
-		irq_exit();
-	}
->>>>>>> 54ea5b40
 
 	set_irq_regs(old_regs);
 }
@@ -681,13 +671,10 @@
 		irq_enter();
 		ipi_cpu_stop(cpu);
 		irq_exit();
-<<<<<<< HEAD
 		break;
 
 	case IPI_CPU_BACKTRACE:
 		ipi_cpu_backtrace(cpu, regs);
-=======
->>>>>>> 54ea5b40
 		break;
 
 	default:
