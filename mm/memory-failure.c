/*
 * Copyright (C) 2008, 2009 Intel Corporation
 * Authors: Andi Kleen, Fengguang Wu
 *
 * This software may be redistributed and/or modified under the terms of
 * the GNU General Public License ("GPL") version 2 only as published by the
 * Free Software Foundation.
 *
 * High level machine check handler. Handles pages reported by the
 * hardware as being corrupted usually due to a multi-bit ECC memory or cache
 * failure.
 * 
 * In addition there is a "soft offline" entry point that allows stop using
 * not-yet-corrupted-by-suspicious pages without killing anything.
 *
 * Handles page cache pages in various states.	The tricky part
 * here is that we can access any page asynchronously in respect to 
 * other VM users, because memory failures could happen anytime and 
 * anywhere. This could violate some of their assumptions. This is why 
 * this code has to be extremely careful. Generally it tries to use 
 * normal locking rules, as in get the standard locks, even if that means 
 * the error handling takes potentially a long time.
 * 
 * There are several operations here with exponential complexity because
 * of unsuitable VM data structures. For example the operation to map back 
 * from RMAP chains to processes has to walk the complete process list and 
 * has non linear complexity with the number. But since memory corruptions
 * are rare we hope to get away with this. This avoids impacting the core 
 * VM.
 */

/*
 * Notebook:
 * - hugetlb needs more code
 * - kcore/oldmem/vmcore/mem/kmem check for hwpoison pages
 * - pass bad pages to kdump next kernel
 */
#include <linux/kernel.h>
#include <linux/mm.h>
#include <linux/page-flags.h>
#include <linux/kernel-page-flags.h>
#include <linux/sched.h>
#include <linux/ksm.h>
#include <linux/rmap.h>
#include <linux/pagemap.h>
#include <linux/swap.h>
#include <linux/backing-dev.h>
#include <linux/migrate.h>
#include <linux/page-isolation.h>
#include <linux/suspend.h>
#include <linux/slab.h>
#include <linux/swapops.h>
#include <linux/hugetlb.h>
#include <linux/memory_hotplug.h>
#include <linux/mm_inline.h>
#include "internal.h"

int sysctl_memory_failure_early_kill __read_mostly = 0;

int sysctl_memory_failure_recovery __read_mostly = 1;

atomic_long_t mce_bad_pages __read_mostly = ATOMIC_LONG_INIT(0);

#if defined(CONFIG_HWPOISON_INJECT) || defined(CONFIG_HWPOISON_INJECT_MODULE)

u32 hwpoison_filter_enable = 0;
u32 hwpoison_filter_dev_major = ~0U;
u32 hwpoison_filter_dev_minor = ~0U;
u64 hwpoison_filter_flags_mask;
u64 hwpoison_filter_flags_value;
EXPORT_SYMBOL_GPL(hwpoison_filter_enable);
EXPORT_SYMBOL_GPL(hwpoison_filter_dev_major);
EXPORT_SYMBOL_GPL(hwpoison_filter_dev_minor);
EXPORT_SYMBOL_GPL(hwpoison_filter_flags_mask);
EXPORT_SYMBOL_GPL(hwpoison_filter_flags_value);

static int hwpoison_filter_dev(struct page *p)
{
	struct address_space *mapping;
	dev_t dev;

	if (hwpoison_filter_dev_major == ~0U &&
	    hwpoison_filter_dev_minor == ~0U)
		return 0;

	/*
	 * page_mapping() does not accept slab pages.
	 */
	if (PageSlab(p))
		return -EINVAL;

	mapping = page_mapping(p);
	if (mapping == NULL || mapping->host == NULL)
		return -EINVAL;

	dev = mapping->host->i_sb->s_dev;
	if (hwpoison_filter_dev_major != ~0U &&
	    hwpoison_filter_dev_major != MAJOR(dev))
		return -EINVAL;
	if (hwpoison_filter_dev_minor != ~0U &&
	    hwpoison_filter_dev_minor != MINOR(dev))
		return -EINVAL;

	return 0;
}

static int hwpoison_filter_flags(struct page *p)
{
	if (!hwpoison_filter_flags_mask)
		return 0;

	if ((stable_page_flags(p) & hwpoison_filter_flags_mask) ==
				    hwpoison_filter_flags_value)
		return 0;
	else
		return -EINVAL;
}

/*
 * This allows stress tests to limit test scope to a collection of tasks
 * by putting them under some memcg. This prevents killing unrelated/important
 * processes such as /sbin/init. Note that the target task may share clean
 * pages with init (eg. libc text), which is harmless. If the target task
 * share _dirty_ pages with another task B, the test scheme must make sure B
 * is also included in the memcg. At last, due to race conditions this filter
 * can only guarantee that the page either belongs to the memcg tasks, or is
 * a freed page.
 */
#ifdef	CONFIG_CGROUP_MEM_RES_CTLR_SWAP
u64 hwpoison_filter_memcg;
EXPORT_SYMBOL_GPL(hwpoison_filter_memcg);
static int hwpoison_filter_task(struct page *p)
{
	struct mem_cgroup *mem;
	struct cgroup_subsys_state *css;
	unsigned long ino;

	if (!hwpoison_filter_memcg)
		return 0;

	mem = try_get_mem_cgroup_from_page(p);
	if (!mem)
		return -EINVAL;

	css = mem_cgroup_css(mem);
	/* root_mem_cgroup has NULL dentries */
	if (!css->cgroup->dentry)
		return -EINVAL;

	ino = css->cgroup->dentry->d_inode->i_ino;
	css_put(css);

	if (ino != hwpoison_filter_memcg)
		return -EINVAL;

	return 0;
}
#else
static int hwpoison_filter_task(struct page *p) { return 0; }
#endif

int hwpoison_filter(struct page *p)
{
	if (!hwpoison_filter_enable)
		return 0;

	if (hwpoison_filter_dev(p))
		return -EINVAL;

	if (hwpoison_filter_flags(p))
		return -EINVAL;

	if (hwpoison_filter_task(p))
		return -EINVAL;

	return 0;
}
#else
int hwpoison_filter(struct page *p)
{
	return 0;
}
#endif

EXPORT_SYMBOL_GPL(hwpoison_filter);

/*
 * Send all the processes who have the page mapped an ``action optional''
 * signal.
 */
static int kill_proc_ao(struct task_struct *t, unsigned long addr, int trapno,
			unsigned long pfn, struct page *page)
{
	struct siginfo si;
	int ret;

	printk(KERN_ERR
		"MCE %#lx: Killing %s:%d early due to hardware memory corruption\n",
		pfn, t->comm, t->pid);
	si.si_signo = SIGBUS;
	si.si_errno = 0;
	si.si_code = BUS_MCEERR_AO;
	si.si_addr = (void *)addr;
#ifdef __ARCH_SI_TRAPNO
	si.si_trapno = trapno;
#endif
	si.si_addr_lsb = compound_trans_order(compound_head(page)) + PAGE_SHIFT;
	/*
	 * Don't use force here, it's convenient if the signal
	 * can be temporarily blocked.
	 * This could cause a loop when the user sets SIGBUS
	 * to SIG_IGN, but hopefully no one will do that?
	 */
	ret = send_sig_info(SIGBUS, &si, t);  /* synchronous? */
	if (ret < 0)
		printk(KERN_INFO "MCE: Error sending signal to %s:%d: %d\n",
		       t->comm, t->pid, ret);
	return ret;
}

/*
 * When a unknown page type is encountered drain as many buffers as possible
 * in the hope to turn the page into a LRU or free page, which we can handle.
 */
void shake_page(struct page *p, int access)
{
	if (!PageSlab(p)) {
		lru_add_drain_all();
		if (PageLRU(p))
			return;
		drain_all_pages();
		if (PageLRU(p) || is_free_buddy_page(p))
			return;
	}

	/*
	 * Only call shrink_slab here (which would also shrink other caches) if
	 * access is not potentially fatal.
	 */
	if (access) {
		int nr;
		do {
			struct shrink_control shrink = {
				.gfp_mask = GFP_KERNEL,
			};

			nr = shrink_slab(&shrink, 1000, 1000);
			if (page_count(p) == 1)
				break;
		} while (nr > 10);
	}
}
EXPORT_SYMBOL_GPL(shake_page);

/*
 * Kill all processes that have a poisoned page mapped and then isolate
 * the page.
 *
 * General strategy:
 * Find all processes having the page mapped and kill them.
 * But we keep a page reference around so that the page is not
 * actually freed yet.
 * Then stash the page away
 *
 * There's no convenient way to get back to mapped processes
 * from the VMAs. So do a brute-force search over all
 * running processes.
 *
 * Remember that machine checks are not common (or rather
 * if they are common you have other problems), so this shouldn't
 * be a performance issue.
 *
 * Also there are some races possible while we get from the
 * error detection to actually handle it.
 */

struct to_kill {
	struct list_head nd;
	struct task_struct *tsk;
	unsigned long addr;
	char addr_valid;
};

/*
 * Failure handling: if we can't find or can't kill a process there's
 * not much we can do.	We just print a message and ignore otherwise.
 */

/*
 * Schedule a process for later kill.
 * Uses GFP_ATOMIC allocations to avoid potential recursions in the VM.
 * TBD would GFP_NOIO be enough?
 */
static void add_to_kill(struct task_struct *tsk, struct page *p,
		       struct vm_area_struct *vma,
		       struct list_head *to_kill,
		       struct to_kill **tkc)
{
	struct to_kill *tk;

	if (*tkc) {
		tk = *tkc;
		*tkc = NULL;
	} else {
		tk = kmalloc(sizeof(struct to_kill), GFP_ATOMIC);
		if (!tk) {
			printk(KERN_ERR
		"MCE: Out of memory while machine check handling\n");
			return;
		}
	}
	tk->addr = page_address_in_vma(p, vma);
	tk->addr_valid = 1;

	/*
	 * In theory we don't have to kill when the page was
	 * munmaped. But it could be also a mremap. Since that's
	 * likely very rare kill anyways just out of paranoia, but use
	 * a SIGKILL because the error is not contained anymore.
	 */
	if (tk->addr == -EFAULT) {
		pr_info("MCE: Unable to find user space address %lx in %s\n",
			page_to_pfn(p), tsk->comm);
		tk->addr_valid = 0;
	}
	get_task_struct(tsk);
	tk->tsk = tsk;
	list_add_tail(&tk->nd, to_kill);
}

/*
 * Kill the processes that have been collected earlier.
 *
 * Only do anything when DOIT is set, otherwise just free the list
 * (this is used for clean pages which do not need killing)
 * Also when FAIL is set do a force kill because something went
 * wrong earlier.
 */
static void kill_procs_ao(struct list_head *to_kill, int doit, int trapno,
			  int fail, struct page *page, unsigned long pfn)
{
	struct to_kill *tk, *next;

	list_for_each_entry_safe (tk, next, to_kill, nd) {
		if (doit) {
			/*
			 * In case something went wrong with munmapping
			 * make sure the process doesn't catch the
			 * signal and then access the memory. Just kill it.
			 */
			if (fail || tk->addr_valid == 0) {
				printk(KERN_ERR
		"MCE %#lx: forcibly killing %s:%d because of failure to unmap corrupted page\n",
					pfn, tk->tsk->comm, tk->tsk->pid);
				force_sig(SIGKILL, tk->tsk);
			}

			/*
			 * In theory the process could have mapped
			 * something else on the address in-between. We could
			 * check for that, but we need to tell the
			 * process anyways.
			 */
			else if (kill_proc_ao(tk->tsk, tk->addr, trapno,
					      pfn, page) < 0)
				printk(KERN_ERR
		"MCE %#lx: Cannot send advisory machine check signal to %s:%d\n",
					pfn, tk->tsk->comm, tk->tsk->pid);
		}
		put_task_struct(tk->tsk);
		kfree(tk);
	}
}

static int task_early_kill(struct task_struct *tsk)
{
	if (!tsk->mm)
		return 0;
	if (tsk->flags & PF_MCE_PROCESS)
		return !!(tsk->flags & PF_MCE_EARLY);
	return sysctl_memory_failure_early_kill;
}

/*
 * Collect processes when the error hit an anonymous page.
 */
static void collect_procs_anon(struct page *page, struct list_head *to_kill,
			      struct to_kill **tkc)
{
	struct vm_area_struct *vma;
	struct task_struct *tsk;
	struct anon_vma *av;

	av = page_lock_anon_vma(page);
	if (av == NULL)	/* Not actually mapped anymore */
		return;

	read_lock(&tasklist_lock);
	for_each_process (tsk) {
		struct anon_vma_chain *vmac;

		if (!task_early_kill(tsk))
			continue;
		list_for_each_entry(vmac, &av->head, same_anon_vma) {
			vma = vmac->vma;
			if (!page_mapped_in_vma(page, vma))
				continue;
			if (vma->vm_mm == tsk->mm)
				add_to_kill(tsk, page, vma, to_kill, tkc);
		}
	}
	read_unlock(&tasklist_lock);
	page_unlock_anon_vma(av);
}

/*
 * Collect processes when the error hit a file mapped page.
 */
static void collect_procs_file(struct page *page, struct list_head *to_kill,
			      struct to_kill **tkc)
{
	struct vm_area_struct *vma;
	struct task_struct *tsk;
	struct prio_tree_iter iter;
	struct address_space *mapping = page->mapping;

	mutex_lock(&mapping->i_mmap_mutex);
	read_lock(&tasklist_lock);
	for_each_process(tsk) {
		pgoff_t pgoff = page->index << (PAGE_CACHE_SHIFT - PAGE_SHIFT);

		if (!task_early_kill(tsk))
			continue;

		vma_prio_tree_foreach(vma, &iter, &mapping->i_mmap, pgoff,
				      pgoff) {
			/*
			 * Send early kill signal to tasks where a vma covers
			 * the page but the corrupted page is not necessarily
			 * mapped it in its pte.
			 * Assume applications who requested early kill want
			 * to be informed of all such data corruptions.
			 */
			if (vma->vm_mm == tsk->mm)
				add_to_kill(tsk, page, vma, to_kill, tkc);
		}
	}
	read_unlock(&tasklist_lock);
	mutex_unlock(&mapping->i_mmap_mutex);
}

/*
 * Collect the processes who have the corrupted page mapped to kill.
 * This is done in two steps for locking reasons.
 * First preallocate one tokill structure outside the spin locks,
 * so that we can kill at least one process reasonably reliable.
 */
static void collect_procs(struct page *page, struct list_head *tokill)
{
	struct to_kill *tk;

	if (!page->mapping)
		return;

	tk = kmalloc(sizeof(struct to_kill), GFP_NOIO);
	if (!tk)
		return;
	if (PageAnon(page))
		collect_procs_anon(page, tokill, &tk);
	else
		collect_procs_file(page, tokill, &tk);
	kfree(tk);
}

/*
 * Error handlers for various types of pages.
 */

enum outcome {
	IGNORED,	/* Error: cannot be handled */
	FAILED,		/* Error: handling failed */
	DELAYED,	/* Will be handled later */
	RECOVERED,	/* Successfully recovered */
};

static const char *action_name[] = {
	[IGNORED] = "Ignored",
	[FAILED] = "Failed",
	[DELAYED] = "Delayed",
	[RECOVERED] = "Recovered",
};

/*
 * XXX: It is possible that a page is isolated from LRU cache,
 * and then kept in swap cache or failed to remove from page cache.
 * The page count will stop it from being freed by unpoison.
 * Stress tests should be aware of this memory leak problem.
 */
static int delete_from_lru_cache(struct page *p)
{
	if (!isolate_lru_page(p)) {
		/*
		 * Clear sensible page flags, so that the buddy system won't
		 * complain when the page is unpoison-and-freed.
		 */
		ClearPageActive(p);
		ClearPageUnevictable(p);
		/*
		 * drop the page count elevated by isolate_lru_page()
		 */
		page_cache_release(p);
		return 0;
	}
	return -EIO;
}

/*
 * Error hit kernel page.
 * Do nothing, try to be lucky and not touch this instead. For a few cases we
 * could be more sophisticated.
 */
static int me_kernel(struct page *p, unsigned long pfn)
{
	return IGNORED;
}

/*
 * Page in unknown state. Do nothing.
 */
static int me_unknown(struct page *p, unsigned long pfn)
{
	printk(KERN_ERR "MCE %#lx: Unknown page state\n", pfn);
	return FAILED;
}

/*
 * Clean (or cleaned) page cache page.
 */
static int me_pagecache_clean(struct page *p, unsigned long pfn)
{
	int err;
	int ret = FAILED;
	struct address_space *mapping;

	delete_from_lru_cache(p);

	/*
	 * For anonymous pages we're done the only reference left
	 * should be the one m_f() holds.
	 */
	if (PageAnon(p))
		return RECOVERED;

	/*
	 * Now truncate the page in the page cache. This is really
	 * more like a "temporary hole punch"
	 * Don't do this for block devices when someone else
	 * has a reference, because it could be file system metadata
	 * and that's not safe to truncate.
	 */
	mapping = page_mapping(p);
	if (!mapping) {
		/*
		 * Page has been teared down in the meanwhile
		 */
		return FAILED;
	}

	/*
	 * Truncation is a bit tricky. Enable it per file system for now.
	 *
	 * Open: to take i_mutex or not for this? Right now we don't.
	 */
	if (mapping->a_ops->error_remove_page) {
		err = mapping->a_ops->error_remove_page(mapping, p);
		if (err != 0) {
			printk(KERN_INFO "MCE %#lx: Failed to punch page: %d\n",
					pfn, err);
		} else if (page_has_private(p) &&
				!try_to_release_page(p, GFP_NOIO)) {
			pr_info("MCE %#lx: failed to release buffers\n", pfn);
		} else {
			ret = RECOVERED;
		}
	} else {
		/*
		 * If the file system doesn't support it just invalidate
		 * This fails on dirty or anything with private pages
		 */
		if (invalidate_inode_page(p))
			ret = RECOVERED;
		else
			printk(KERN_INFO "MCE %#lx: Failed to invalidate\n",
				pfn);
	}
	return ret;
}

/*
 * Dirty cache page page
 * Issues: when the error hit a hole page the error is not properly
 * propagated.
 */
static int me_pagecache_dirty(struct page *p, unsigned long pfn)
{
	struct address_space *mapping = page_mapping(p);

	SetPageError(p);
	/* TBD: print more information about the file. */
	if (mapping) {
		/*
		 * IO error will be reported by write(), fsync(), etc.
		 * who check the mapping.
		 * This way the application knows that something went
		 * wrong with its dirty file data.
		 *
		 * There's one open issue:
		 *
		 * The EIO will be only reported on the next IO
		 * operation and then cleared through the IO map.
		 * Normally Linux has two mechanisms to pass IO error
		 * first through the AS_EIO flag in the address space
		 * and then through the PageError flag in the page.
		 * Since we drop pages on memory failure handling the
		 * only mechanism open to use is through AS_AIO.
		 *
		 * This has the disadvantage that it gets cleared on
		 * the first operation that returns an error, while
		 * the PageError bit is more sticky and only cleared
		 * when the page is reread or dropped.  If an
		 * application assumes it will always get error on
		 * fsync, but does other operations on the fd before
		 * and the page is dropped between then the error
		 * will not be properly reported.
		 *
		 * This can already happen even without hwpoisoned
		 * pages: first on metadata IO errors (which only
		 * report through AS_EIO) or when the page is dropped
		 * at the wrong time.
		 *
		 * So right now we assume that the application DTRT on
		 * the first EIO, but we're not worse than other parts
		 * of the kernel.
		 */
		mapping_set_error(mapping, EIO);
	}

	return me_pagecache_clean(p, pfn);
}

/*
 * Clean and dirty swap cache.
 *
 * Dirty swap cache page is tricky to handle. The page could live both in page
 * cache and swap cache(ie. page is freshly swapped in). So it could be
 * referenced concurrently by 2 types of PTEs:
 * normal PTEs and swap PTEs. We try to handle them consistently by calling
 * try_to_unmap(TTU_IGNORE_HWPOISON) to convert the normal PTEs to swap PTEs,
 * and then
 *      - clear dirty bit to prevent IO
 *      - remove from LRU
 *      - but keep in the swap cache, so that when we return to it on
 *        a later page fault, we know the application is accessing
 *        corrupted data and shall be killed (we installed simple
 *        interception code in do_swap_page to catch it).
 *
 * Clean swap cache pages can be directly isolated. A later page fault will
 * bring in the known good data from disk.
 */
static int me_swapcache_dirty(struct page *p, unsigned long pfn)
{
	ClearPageDirty(p);
	/* Trigger EIO in shmem: */
	ClearPageUptodate(p);

	if (!delete_from_lru_cache(p))
		return DELAYED;
	else
		return FAILED;
}

static int me_swapcache_clean(struct page *p, unsigned long pfn)
{
	delete_from_swap_cache(p);

	if (!delete_from_lru_cache(p))
		return RECOVERED;
	else
		return FAILED;
}

/*
 * Huge pages. Needs work.
 * Issues:
 * - Error on hugepage is contained in hugepage unit (not in raw page unit.)
 *   To narrow down kill region to one page, we need to break up pmd.
 */
static int me_huge_page(struct page *p, unsigned long pfn)
{
	int res = 0;
	struct page *hpage = compound_head(p);
	/*
	 * We can safely recover from error on free or reserved (i.e.
	 * not in-use) hugepage by dequeuing it from freelist.
	 * To check whether a hugepage is in-use or not, we can't use
	 * page->lru because it can be used in other hugepage operations,
	 * such as __unmap_hugepage_range() and gather_surplus_pages().
	 * So instead we use page_mapping() and PageAnon().
	 * We assume that this function is called with page lock held,
	 * so there is no race between isolation and mapping/unmapping.
	 */
	if (!(page_mapping(hpage) || PageAnon(hpage))) {
		res = dequeue_hwpoisoned_huge_page(hpage);
		if (!res)
			return RECOVERED;
	}
	return DELAYED;
}

/*
 * Various page states we can handle.
 *
 * A page state is defined by its current page->flags bits.
 * The table matches them in order and calls the right handler.
 *
 * This is quite tricky because we can access page at any time
 * in its live cycle, so all accesses have to be extremely careful.
 *
 * This is not complete. More states could be added.
 * For any missing state don't attempt recovery.
 */

#define dirty		(1UL << PG_dirty)
#define sc		(1UL << PG_swapcache)
#define unevict		(1UL << PG_unevictable)
#define mlock		(1UL << PG_mlocked)
#define writeback	(1UL << PG_writeback)
#define lru		(1UL << PG_lru)
#define swapbacked	(1UL << PG_swapbacked)
#define head		(1UL << PG_head)
#define tail		(1UL << PG_tail)
#define compound	(1UL << PG_compound)
#define slab		(1UL << PG_slab)
#define reserved	(1UL << PG_reserved)

static struct page_state {
	unsigned long mask;
	unsigned long res;
	char *msg;
	int (*action)(struct page *p, unsigned long pfn);
} error_states[] = {
	{ reserved,	reserved,	"reserved kernel",	me_kernel },
	/*
	 * free pages are specially detected outside this table:
	 * PG_buddy pages only make a small fraction of all free pages.
	 */

	/*
	 * Could in theory check if slab page is free or if we can drop
	 * currently unused objects without touching them. But just
	 * treat it as standard kernel for now.
	 */
	{ slab,		slab,		"kernel slab",	me_kernel },

#ifdef CONFIG_PAGEFLAGS_EXTENDED
	{ head,		head,		"huge",		me_huge_page },
	{ tail,		tail,		"huge",		me_huge_page },
#else
	{ compound,	compound,	"huge",		me_huge_page },
#endif

	{ sc|dirty,	sc|dirty,	"swapcache",	me_swapcache_dirty },
	{ sc|dirty,	sc,		"swapcache",	me_swapcache_clean },

	{ unevict|dirty, unevict|dirty,	"unevictable LRU", me_pagecache_dirty},
	{ unevict,	unevict,	"unevictable LRU", me_pagecache_clean},

	{ mlock|dirty,	mlock|dirty,	"mlocked LRU",	me_pagecache_dirty },
	{ mlock,	mlock,		"mlocked LRU",	me_pagecache_clean },

	{ lru|dirty,	lru|dirty,	"LRU",		me_pagecache_dirty },
	{ lru|dirty,	lru,		"clean LRU",	me_pagecache_clean },

	/*
	 * Catchall entry: must be at end.
	 */
	{ 0,		0,		"unknown page state",	me_unknown },
};

#undef dirty
#undef sc
#undef unevict
#undef mlock
#undef writeback
#undef lru
#undef swapbacked
#undef head
#undef tail
#undef compound
#undef slab
#undef reserved

static void action_result(unsigned long pfn, char *msg, int result)
{
	struct page *page = pfn_to_page(pfn);

	printk(KERN_ERR "MCE %#lx: %s%s page recovery: %s\n",
		pfn,
		PageDirty(page) ? "dirty " : "",
		msg, action_name[result]);
}

static int page_action(struct page_state *ps, struct page *p,
			unsigned long pfn)
{
	int result;
	int count;

	result = ps->action(p, pfn);
	action_result(pfn, ps->msg, result);

	count = page_count(p) - 1;
	if (ps->action == me_swapcache_dirty && result == DELAYED)
		count--;
	if (count != 0) {
		printk(KERN_ERR
		       "MCE %#lx: %s page still referenced by %d users\n",
		       pfn, ps->msg, count);
		result = FAILED;
	}

	/* Could do more checks here if page looks ok */
	/*
	 * Could adjust zone counters here to correct for the missing page.
	 */

	return (result == RECOVERED || result == DELAYED) ? 0 : -EBUSY;
}

/*
 * Do all that is necessary to remove user space mappings. Unmap
 * the pages and send SIGBUS to the processes if the data was dirty.
 */
static int hwpoison_user_mappings(struct page *p, unsigned long pfn,
				  int trapno)
{
	enum ttu_flags ttu = TTU_UNMAP | TTU_IGNORE_MLOCK | TTU_IGNORE_ACCESS;
	struct address_space *mapping;
	LIST_HEAD(tokill);
	int ret;
	int kill = 1;
	struct page *hpage = compound_head(p);
	struct page *ppage;

	if (PageReserved(p) || PageSlab(p))
		return SWAP_SUCCESS;

	/*
	 * This check implies we don't kill processes if their pages
	 * are in the swap cache early. Those are always late kills.
	 */
	if (!page_mapped(hpage))
		return SWAP_SUCCESS;

	if (PageKsm(p))
		return SWAP_FAIL;

	if (PageSwapCache(p)) {
		printk(KERN_ERR
		       "MCE %#lx: keeping poisoned page in swap cache\n", pfn);
		ttu |= TTU_IGNORE_HWPOISON;
	}

	/*
	 * Propagate the dirty bit from PTEs to struct page first, because we
	 * need this to decide if we should kill or just drop the page.
	 * XXX: the dirty test could be racy: set_page_dirty() may not always
	 * be called inside page lock (it's recommended but not enforced).
	 */
	mapping = page_mapping(hpage);
	if (!PageDirty(hpage) && mapping &&
	    mapping_cap_writeback_dirty(mapping)) {
		if (page_mkclean(hpage)) {
			SetPageDirty(hpage);
		} else {
			kill = 0;
			ttu |= TTU_IGNORE_HWPOISON;
			printk(KERN_INFO
	"MCE %#lx: corrupted page was clean: dropped without side effects\n",
				pfn);
		}
	}

	/*
	 * ppage: poisoned page
	 *   if p is regular page(4k page)
	 *        ppage == real poisoned page;
	 *   else p is hugetlb or THP, ppage == head page.
	 */
	ppage = hpage;

	if (PageTransHuge(hpage)) {
		/*
		 * Verify that this isn't a hugetlbfs head page, the check for
		 * PageAnon is just for avoid tripping a split_huge_page
		 * internal debug check, as split_huge_page refuses to deal with
		 * anything that isn't an anon page. PageAnon can't go away fro
		 * under us because we hold a refcount on the hpage, without a
		 * refcount on the hpage. split_huge_page can't be safely called
		 * in the first place, having a refcount on the tail isn't
		 * enough * to be safe.
		 */
		if (!PageHuge(hpage) && PageAnon(hpage)) {
			if (unlikely(split_huge_page(hpage))) {
				/*
				 * FIXME: if splitting THP is failed, it is
				 * better to stop the following operation rather
				 * than causing panic by unmapping. System might
				 * survive if the page is freed later.
				 */
				printk(KERN_INFO
					"MCE %#lx: failed to split THP\n", pfn);

				BUG_ON(!PageHWPoison(p));
				return SWAP_FAIL;
			}
			/* THP is split, so ppage should be the real poisoned page. */
			ppage = p;
		}
	}

	/*
	 * First collect all the processes that have the page
	 * mapped in dirty form.  This has to be done before try_to_unmap,
	 * because ttu takes the rmap data structures down.
	 *
	 * Error handling: We ignore errors here because
	 * there's nothing that can be done.
	 */
	if (kill)
		collect_procs(ppage, &tokill);

	if (hpage != ppage)
		lock_page(ppage);

	ret = try_to_unmap(ppage, ttu);
	if (ret != SWAP_SUCCESS)
		printk(KERN_ERR "MCE %#lx: failed to unmap page (mapcount=%d)\n",
				pfn, page_mapcount(ppage));

	if (hpage != ppage)
		unlock_page(ppage);

	/*
	 * Now that the dirty bit has been propagated to the
	 * struct page and all unmaps done we can decide if
	 * killing is needed or not.  Only kill when the page
	 * was dirty, otherwise the tokill list is merely
	 * freed.  When there was a problem unmapping earlier
	 * use a more force-full uncatchable kill to prevent
	 * any accesses to the poisoned memory.
	 */
	kill_procs_ao(&tokill, !!PageDirty(ppage), trapno,
		      ret != SWAP_SUCCESS, p, pfn);

	return ret;
}

static void set_page_hwpoison_huge_page(struct page *hpage)
{
	int i;
	int nr_pages = 1 << compound_trans_order(hpage);
	for (i = 0; i < nr_pages; i++)
		SetPageHWPoison(hpage + i);
}

static void clear_page_hwpoison_huge_page(struct page *hpage)
{
	int i;
	int nr_pages = 1 << compound_trans_order(hpage);
	for (i = 0; i < nr_pages; i++)
		ClearPageHWPoison(hpage + i);
}

int __memory_failure(unsigned long pfn, int trapno, int flags)
{
	struct page_state *ps;
	struct page *p;
	struct page *hpage;
	int res;
	unsigned int nr_pages;

	if (!sysctl_memory_failure_recovery)
		panic("Memory failure from trap %d on page %lx", trapno, pfn);

	if (!pfn_valid(pfn)) {
		printk(KERN_ERR
		       "MCE %#lx: memory outside kernel control\n",
		       pfn);
		return -ENXIO;
	}

	p = pfn_to_page(pfn);
	hpage = compound_head(p);
	if (TestSetPageHWPoison(p)) {
		printk(KERN_ERR "MCE %#lx: already hardware poisoned\n", pfn);
		return 0;
	}

	nr_pages = 1 << compound_trans_order(hpage);
	atomic_long_add(nr_pages, &mce_bad_pages);

	/*
	 * We need/can do nothing about count=0 pages.
	 * 1) it's a free page, and therefore in safe hand:
	 *    prep_new_page() will be the gate keeper.
	 * 2) it's a free hugepage, which is also safe:
	 *    an affected hugepage will be dequeued from hugepage freelist,
	 *    so there's no concern about reusing it ever after.
	 * 3) it's part of a non-compound high order page.
	 *    Implies some kernel user: cannot stop them from
	 *    R/W the page; let's pray that the page has been
	 *    used and will be freed some time later.
	 * In fact it's dangerous to directly bump up page count from 0,
	 * that may make page_freeze_refs()/page_unfreeze_refs() mismatch.
	 */
	if (!(flags & MF_COUNT_INCREASED) &&
		!get_page_unless_zero(hpage)) {
		if (is_free_buddy_page(p)) {
			action_result(pfn, "free buddy", DELAYED);
			return 0;
		} else if (PageHuge(hpage)) {
			/*
			 * Check "just unpoisoned", "filter hit", and
			 * "race with other subpage."
			 */
			lock_page(hpage);
			if (!PageHWPoison(hpage)
			    || (hwpoison_filter(p) && TestClearPageHWPoison(p))
			    || (p != hpage && TestSetPageHWPoison(hpage))) {
				atomic_long_sub(nr_pages, &mce_bad_pages);
				return 0;
			}
			set_page_hwpoison_huge_page(hpage);
			res = dequeue_hwpoisoned_huge_page(hpage);
			action_result(pfn, "free huge",
				      res ? IGNORED : DELAYED);
			unlock_page(hpage);
			return res;
		} else {
			action_result(pfn, "high order kernel", IGNORED);
			return -EBUSY;
		}
	}

	/*
	 * We ignore non-LRU pages for good reasons.
	 * - PG_locked is only well defined for LRU pages and a few others
	 * - to avoid races with __set_page_locked()
	 * - to avoid races with __SetPageSlab*() (and more non-atomic ops)
	 * The check (unnecessarily) ignores LRU pages being isolated and
	 * walked by the page reclaim code, however that's not a big loss.
	 */
	if (!PageHuge(p) && !PageTransCompound(p)) {
		if (!PageLRU(p))
			shake_page(p, 0);
		if (!PageLRU(p)) {
			/*
			 * shake_page could have turned it free.
			 */
			if (is_free_buddy_page(p)) {
				action_result(pfn, "free buddy, 2nd try",
						DELAYED);
				return 0;
			}
			action_result(pfn, "non LRU", IGNORED);
			put_page(p);
			return -EBUSY;
		}
	}

	/*
	 * Lock the page and wait for writeback to finish.
	 * It's very difficult to mess with pages currently under IO
	 * and in many cases impossible, so we just avoid it here.
	 */
	lock_page(hpage);

	/*
	 * unpoison always clear PG_hwpoison inside page lock
	 */
	if (!PageHWPoison(p)) {
		printk(KERN_ERR "MCE %#lx: just unpoisoned\n", pfn);
		res = 0;
		goto out;
	}
	if (hwpoison_filter(p)) {
		if (TestClearPageHWPoison(p))
			atomic_long_sub(nr_pages, &mce_bad_pages);
		unlock_page(hpage);
		put_page(hpage);
		return 0;
	}

	/*
	 * For error on the tail page, we should set PG_hwpoison
	 * on the head page to show that the hugepage is hwpoisoned
	 */
	if (PageHuge(p) && PageTail(p) && TestSetPageHWPoison(hpage)) {
		action_result(pfn, "hugepage already hardware poisoned",
				IGNORED);
		unlock_page(hpage);
		put_page(hpage);
		return 0;
	}
	/*
	 * Set PG_hwpoison on all pages in an error hugepage,
	 * because containment is done in hugepage unit for now.
	 * Since we have done TestSetPageHWPoison() for the head page with
	 * page lock held, we can safely set PG_hwpoison bits on tail pages.
	 */
	if (PageHuge(p))
		set_page_hwpoison_huge_page(hpage);

	wait_on_page_writeback(p);

	/*
	 * Now take care of user space mappings.
	 * Abort on fail: __delete_from_page_cache() assumes unmapped page.
	 */
	if (hwpoison_user_mappings(p, pfn, trapno) != SWAP_SUCCESS) {
		printk(KERN_ERR "MCE %#lx: cannot unmap page, give up\n", pfn);
		res = -EBUSY;
		goto out;
	}

	/*
	 * Torn down by someone else?
	 */
	if (PageLRU(p) && !PageSwapCache(p) && p->mapping == NULL) {
		action_result(pfn, "already truncated LRU", IGNORED);
		res = -EBUSY;
		goto out;
	}

	res = -EBUSY;
	for (ps = error_states;; ps++) {
		if ((p->flags & ps->mask) == ps->res) {
			res = page_action(ps, p, pfn);
			break;
		}
	}
out:
	unlock_page(hpage);
	return res;
}
EXPORT_SYMBOL_GPL(__memory_failure);

/**
 * memory_failure - Handle memory failure of a page.
 * @pfn: Page Number of the corrupted page
 * @trapno: Trap number reported in the signal to user space.
 *
 * This function is called by the low level machine check code
 * of an architecture when it detects hardware memory corruption
 * of a page. It tries its best to recover, which includes
 * dropping pages, killing processes etc.
 *
 * The function is primarily of use for corruptions that
 * happen outside the current execution context (e.g. when
 * detected by a background scrubber)
 *
 * Must run in process context (e.g. a work queue) with interrupts
 * enabled and no spinlocks hold.
 */
void memory_failure(unsigned long pfn, int trapno)
{
	__memory_failure(pfn, trapno, 0);
}

/**
 * unpoison_memory - Unpoison a previously poisoned page
 * @pfn: Page number of the to be unpoisoned page
 *
 * Software-unpoison a page that has been poisoned by
 * memory_failure() earlier.
 *
 * This is only done on the software-level, so it only works
 * for linux injected failures, not real hardware failures
 *
 * Returns 0 for success, otherwise -errno.
 */
int unpoison_memory(unsigned long pfn)
{
	struct page *page;
	struct page *p;
	int freeit = 0;
	unsigned int nr_pages;

	if (!pfn_valid(pfn))
		return -ENXIO;

	p = pfn_to_page(pfn);
	page = compound_head(p);

	if (!PageHWPoison(p)) {
		pr_info("MCE: Page was already unpoisoned %#lx\n", pfn);
		return 0;
	}

	nr_pages = 1 << compound_trans_order(page);

	if (!get_page_unless_zero(page)) {
		/*
		 * Since HWPoisoned hugepage should have non-zero refcount,
		 * race between memory failure and unpoison seems to happen.
		 * In such case unpoison fails and memory failure runs
		 * to the end.
		 */
		if (PageHuge(page)) {
			pr_debug("MCE: Memory failure is now running on free hugepage %#lx\n", pfn);
			return 0;
		}
		if (TestClearPageHWPoison(p))
			atomic_long_sub(nr_pages, &mce_bad_pages);
		pr_info("MCE: Software-unpoisoned free page %#lx\n", pfn);
		return 0;
	}

	lock_page(page);
	/*
	 * This test is racy because PG_hwpoison is set outside of page lock.
	 * That's acceptable because that won't trigger kernel panic. Instead,
	 * the PG_hwpoison page will be caught and isolated on the entrance to
	 * the free buddy page pool.
	 */
	if (TestClearPageHWPoison(page)) {
		pr_info("MCE: Software-unpoisoned page %#lx\n", pfn);
		atomic_long_sub(nr_pages, &mce_bad_pages);
		freeit = 1;
		if (PageHuge(page))
			clear_page_hwpoison_huge_page(page);
	}
	unlock_page(page);

	put_page(page);
	if (freeit)
		put_page(page);

	return 0;
}
EXPORT_SYMBOL(unpoison_memory);

static struct page *new_page(struct page *p, unsigned long private, int **x)
{
	int nid = page_to_nid(p);
	if (PageHuge(p))
		return alloc_huge_page_node(page_hstate(compound_head(p)),
						   nid);
	else
		return alloc_pages_exact_node(nid, GFP_HIGHUSER_MOVABLE, 0);
}

/*
 * Safely get reference count of an arbitrary page.
 * Returns 0 for a free page, -EIO for a zero refcount page
 * that is not free, and 1 for any other page type.
 * For 1 the page is returned with increased page count, otherwise not.
 */
static int get_any_page(struct page *p, unsigned long pfn, int flags)
{
	int ret;

	if (flags & MF_COUNT_INCREASED)
		return 1;

	/*
	 * The lock_memory_hotplug prevents a race with memory hotplug.
	 * This is a big hammer, a better would be nicer.
	 */
	lock_memory_hotplug();

	/*
	 * Isolate the page, so that it doesn't get reallocated if it
	 * was free.
	 */
	set_migratetype_isolate(p);
	/*
	 * When the target page is a free hugepage, just remove it
	 * from free hugepage list.
	 */
	if (!get_page_unless_zero(compound_head(p))) {
		if (PageHuge(p)) {
			pr_info("get_any_page: %#lx free huge page\n", pfn);
			ret = dequeue_hwpoisoned_huge_page(compound_head(p));
		} else if (is_free_buddy_page(p)) {
			pr_info("get_any_page: %#lx free buddy page\n", pfn);
			/* Set hwpoison bit while page is still isolated */
			SetPageHWPoison(p);
			ret = 0;
		} else {
			pr_info("get_any_page: %#lx: unknown zero refcount page type %lx\n",
				pfn, p->flags);
			ret = -EIO;
		}
	} else {
		/* Not a free page */
		ret = 1;
	}
#ifndef CONFIG_DMA_CMA
	unset_migratetype_isolate(p);
#else
	unset_migratetype_isolate(p, MIGRATE_MOVABLE);
#endif
	unlock_memory_hotplug();
	return ret;
}

static int soft_offline_huge_page(struct page *page, int flags)
{
	int ret;
	unsigned long pfn = page_to_pfn(page);
	struct page *hpage = compound_head(page);
	LIST_HEAD(pagelist);

	ret = get_any_page(page, pfn, flags);
	if (ret < 0)
		return ret;
	if (ret == 0)
		goto done;

	if (PageHWPoison(hpage)) {
		put_page(hpage);
		pr_debug("soft offline: %#lx hugepage already poisoned\n", pfn);
		return -EBUSY;
	}

	/* Keep page count to indicate a given hugepage is isolated. */

	list_add(&hpage->lru, &pagelist);
	ret = migrate_huge_pages(&pagelist, new_page, MPOL_MF_MOVE_ALL, false,
				MIGRATE_SYNC);
	if (ret) {
		struct page *page1, *page2;
		list_for_each_entry_safe(page1, page2, &pagelist, lru)
			put_page(page1);

		pr_debug("soft offline: %#lx: migration failed %d, type %lx\n",
			 pfn, ret, page->flags);
		if (ret > 0)
			ret = -EIO;
		return ret;
	}
done:
	if (!PageHWPoison(hpage))
		atomic_long_add(1 << compound_trans_order(hpage), &mce_bad_pages);
	set_page_hwpoison_huge_page(hpage);
	dequeue_hwpoisoned_huge_page(hpage);
	/* keep elevated page count for bad page */
	return ret;
}

/**
 * soft_offline_page - Soft offline a page.
 * @page: page to offline
 * @flags: flags. Same as memory_failure().
 *
 * Returns 0 on success, otherwise negated errno.
 *
 * Soft offline a page, by migration or invalidation,
 * without killing anything. This is for the case when
 * a page is not corrupted yet (so it's still valid to access),
 * but has had a number of corrected errors and is better taken
 * out.
 *
 * The actual policy on when to do that is maintained by
 * user space.
 *
 * This should never impact any application or cause data loss,
 * however it might take some time.
 *
 * This is not a 100% solution for all memory, but tries to be
 * ``good enough'' for the majority of memory.
 */
int soft_offline_page(struct page *page, int flags)
{
	int ret;
	unsigned long pfn = page_to_pfn(page);
	struct page *hpage = compound_trans_head(page);

	if (PageHuge(page))
		return soft_offline_huge_page(page, flags);
	if (PageTransHuge(hpage)) {
		if (PageAnon(hpage) && unlikely(split_huge_page(hpage))) {
			pr_info("soft offline: %#lx: failed to split THP\n",
				pfn);
			return -EBUSY;
		}
	}

	ret = get_any_page(page, pfn, flags);
	if (ret < 0)
		return ret;
	if (ret == 0)
		goto done;

	/*
	 * Page cache page we can handle?
	 */
	if (!PageLRU(page)) {
		/*
		 * Try to free it.
		 */
		put_page(page);
		shake_page(page, 1);

		/*
		 * Did it turn free?
		 */
		ret = get_any_page(page, pfn, 0);
		if (ret < 0)
			return ret;
		if (ret == 0)
			goto done;
	}
	if (!PageLRU(page)) {
		pr_info("soft_offline: %#lx: unknown non LRU page type %lx\n",
				pfn, page->flags);
		return -EIO;
	}

	lock_page(page);
	wait_on_page_writeback(page);

	/*
	 * Synchronized using the page lock with memory_failure()
	 */
	if (PageHWPoison(page)) {
		unlock_page(page);
		put_page(page);
		pr_info("soft offline: %#lx page already poisoned\n", pfn);
		return -EBUSY;
	}

	/*
	 * Try to invalidate first. This should work for
	 * non dirty unmapped page cache pages.
	 */
	ret = invalidate_inode_page(page);
	unlock_page(page);
	/*
	 * RED-PEN would be better to keep it isolated here, but we
	 * would need to fix isolation locking first.
	 */
	if (ret == 1) {
		put_page(page);
		ret = 0;
		pr_info("soft_offline: %#lx: invalidated\n", pfn);
		goto done;
	}

	/*
	 * Simple invalidation didn't work.
	 * Try to migrate to a new page instead. migrate.c
	 * handles a large number of cases for us.
	 */
	ret = isolate_lru_page(page);
	/*
	 * Drop page reference which is came from get_any_page()
	 * successful isolate_lru_page() already took another one.
	 */
	put_page(page);
	if (!ret) {
		LIST_HEAD(pagelist);
		inc_zone_page_state(page, NR_ISOLATED_ANON +
					    page_is_file_cache(page));
		list_add(&page->lru, &pagelist);
#ifndef CONFIG_DMA_CMA
		ret = migrate_pages(&pagelist, new_page, MPOL_MF_MOVE_ALL,
<<<<<<< HEAD
								0, true);
#else
		ret = migrate_pages(&pagelist, new_page, MPOL_MF_MOVE_ALL,
								0, true, 0);
#endif
=======
							false, MIGRATE_SYNC);
>>>>>>> 54ea5b40
		if (ret) {
			putback_lru_pages(&pagelist);
			pr_info("soft offline: %#lx: migration failed %d, type %lx\n",
				pfn, ret, page->flags);
			if (ret > 0)
				ret = -EIO;
		}
	} else {
		pr_info("soft offline: %#lx: isolation failed: %d, page count %d, type %lx\n",
				pfn, ret, page_count(page), page->flags);
	}
	if (ret)
		return ret;

done:
	atomic_long_add(1, &mce_bad_pages);
	SetPageHWPoison(page);
	/* keep elevated page count for bad page */
	return ret;
}<|MERGE_RESOLUTION|>--- conflicted
+++ resolved
@@ -1477,15 +1477,11 @@
 		list_add(&page->lru, &pagelist);
 #ifndef CONFIG_DMA_CMA
 		ret = migrate_pages(&pagelist, new_page, MPOL_MF_MOVE_ALL,
-<<<<<<< HEAD
-								0, true);
+								false, MIGRATE_SYNC);
 #else
 		ret = migrate_pages(&pagelist, new_page, MPOL_MF_MOVE_ALL,
-								0, true, 0);
+								false, MIGRATE_SYNC, 0);
 #endif
-=======
-							false, MIGRATE_SYNC);
->>>>>>> 54ea5b40
 		if (ret) {
 			putback_lru_pages(&pagelist);
 			pr_info("soft offline: %#lx: migration failed %d, type %lx\n",
