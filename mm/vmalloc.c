/*
 *  linux/mm/vmalloc.c
 *
 *  Copyright (C) 1993  Linus Torvalds
 *  Support of BIGMEM added by Gerhard Wichert, Siemens AG, July 1999
 *  SMP-safe vmalloc/vfree/ioremap, Tigran Aivazian <tigran@veritas.com>, May 2000
 *  Major rework to support vmap/vunmap, Christoph Hellwig, SGI, August 2002
 *  Numa awareness, Christoph Lameter, SGI, June 2005
 */

#include <linux/vmalloc.h>
#include <linux/mm.h>
#include <linux/module.h>
#include <linux/highmem.h>
#include <linux/sched.h>
#include <linux/slab.h>
#include <linux/spinlock.h>
#include <linux/interrupt.h>
#include <linux/proc_fs.h>
#include <linux/seq_file.h>
#include <linux/debugobjects.h>
#include <linux/kallsyms.h>
#include <linux/list.h>
#include <linux/rbtree.h>
#include <linux/radix-tree.h>
#include <linux/rcupdate.h>
#include <linux/pfn.h>
#include <linux/kmemleak.h>
#include <asm/atomic.h>
#include <asm/uaccess.h>
#include <asm/tlbflush.h>
#include <asm/shmparam.h>

/*** Page table manipulation functions ***/

static void vunmap_pte_range(pmd_t *pmd, unsigned long addr, unsigned long end)
{
	pte_t *pte;

	pte = pte_offset_kernel(pmd, addr);
	do {
		pte_t ptent = ptep_get_and_clear(&init_mm, addr, pte);
		WARN_ON(!pte_none(ptent) && !pte_present(ptent));
	} while (pte++, addr += PAGE_SIZE, addr != end);
}

static void vunmap_pmd_range(pud_t *pud, unsigned long addr, unsigned long end)
{
	pmd_t *pmd;
	unsigned long next;

	pmd = pmd_offset(pud, addr);
	do {
		next = pmd_addr_end(addr, end);
		if (pmd_none_or_clear_bad(pmd))
			continue;
		vunmap_pte_range(pmd, addr, next);
	} while (pmd++, addr = next, addr != end);
}

static void vunmap_pud_range(pgd_t *pgd, unsigned long addr, unsigned long end)
{
	pud_t *pud;
	unsigned long next;

	pud = pud_offset(pgd, addr);
	do {
		next = pud_addr_end(addr, end);
		if (pud_none_or_clear_bad(pud))
			continue;
		vunmap_pmd_range(pud, addr, next);
	} while (pud++, addr = next, addr != end);
}

static void vunmap_page_range(unsigned long addr, unsigned long end)
{
	pgd_t *pgd;
	unsigned long next;

	BUG_ON(addr >= end);
	pgd = pgd_offset_k(addr);
	do {
		next = pgd_addr_end(addr, end);
		if (pgd_none_or_clear_bad(pgd))
			continue;
		vunmap_pud_range(pgd, addr, next);
	} while (pgd++, addr = next, addr != end);
}

static int vmap_pte_range(pmd_t *pmd, unsigned long addr,
		unsigned long end, pgprot_t prot, struct page **pages, int *nr)
{
	pte_t *pte;

	/*
	 * nr is a running index into the array which helps higher level
	 * callers keep track of where we're up to.
	 */

	pte = pte_alloc_kernel(pmd, addr);
	if (!pte)
		return -ENOMEM;
	do {
		struct page *page = pages[*nr];

		if (WARN_ON(!pte_none(*pte)))
			return -EBUSY;
		if (WARN_ON(!page))
			return -ENOMEM;
		set_pte_at(&init_mm, addr, pte, mk_pte(page, prot));
		(*nr)++;
	} while (pte++, addr += PAGE_SIZE, addr != end);
	return 0;
}

static int vmap_pmd_range(pud_t *pud, unsigned long addr,
		unsigned long end, pgprot_t prot, struct page **pages, int *nr)
{
	pmd_t *pmd;
	unsigned long next;

	pmd = pmd_alloc(&init_mm, pud, addr);
	if (!pmd)
		return -ENOMEM;
	do {
		next = pmd_addr_end(addr, end);
		if (vmap_pte_range(pmd, addr, next, prot, pages, nr))
			return -ENOMEM;
	} while (pmd++, addr = next, addr != end);
	return 0;
}

static int vmap_pud_range(pgd_t *pgd, unsigned long addr,
		unsigned long end, pgprot_t prot, struct page **pages, int *nr)
{
	pud_t *pud;
	unsigned long next;

	pud = pud_alloc(&init_mm, pgd, addr);
	if (!pud)
		return -ENOMEM;
	do {
		next = pud_addr_end(addr, end);
		if (vmap_pmd_range(pud, addr, next, prot, pages, nr))
			return -ENOMEM;
	} while (pud++, addr = next, addr != end);
	return 0;
}

/*
 * Set up page tables in kva (addr, end). The ptes shall have prot "prot", and
 * will have pfns corresponding to the "pages" array.
 *
 * Ie. pte at addr+N*PAGE_SIZE shall point to pfn corresponding to pages[N]
 */
static int vmap_page_range_noflush(unsigned long start, unsigned long end,
				   pgprot_t prot, struct page **pages)
{
	pgd_t *pgd;
	unsigned long next;
	unsigned long addr = start;
	int err = 0;
	int nr = 0;

	BUG_ON(addr >= end);
	pgd = pgd_offset_k(addr);
	do {
		next = pgd_addr_end(addr, end);
		err = vmap_pud_range(pgd, addr, next, prot, pages, &nr);
		if (err)
			return err;
	} while (pgd++, addr = next, addr != end);

	return nr;
}

static int vmap_page_range(unsigned long start, unsigned long end,
			   pgprot_t prot, struct page **pages)
{
	int ret;

	ret = vmap_page_range_noflush(start, end, prot, pages);
	flush_cache_vmap(start, end);
	return ret;
}

int is_vmalloc_or_module_addr(const void *x)
{
	/*
	 * ARM, x86-64 and sparc64 put modules in a special place,
	 * and fall back on vmalloc() if that fails. Others
	 * just put it in the vmalloc space.
	 */
#if defined(CONFIG_MODULES) && defined(MODULES_VADDR)
	unsigned long addr = (unsigned long)x;
	if (addr >= MODULES_VADDR && addr < MODULES_END)
		return 1;
#endif
	return is_vmalloc_addr(x);
}

/*
 * Walk a vmap address to the struct page it maps.
 */
struct page *vmalloc_to_page(const void *vmalloc_addr)
{
	unsigned long addr = (unsigned long) vmalloc_addr;
	struct page *page = NULL;
	pgd_t *pgd = pgd_offset_k(addr);

	/*
	 * XXX we might need to change this if we add VIRTUAL_BUG_ON for
	 * architectures that do not vmalloc module space
	 */
	VIRTUAL_BUG_ON(!is_vmalloc_or_module_addr(vmalloc_addr));

	if (!pgd_none(*pgd)) {
		pud_t *pud = pud_offset(pgd, addr);
		if (!pud_none(*pud)) {
			pmd_t *pmd = pmd_offset(pud, addr);
			if (!pmd_none(*pmd)) {
				pte_t *ptep, pte;

				ptep = pte_offset_map(pmd, addr);
				pte = *ptep;
				if (pte_present(pte))
					page = pte_page(pte);
				pte_unmap(ptep);
			}
		}
	}
	return page;
}
EXPORT_SYMBOL(vmalloc_to_page);

/*
 * Map a vmalloc()-space virtual address to the physical page frame number.
 */
unsigned long vmalloc_to_pfn(const void *vmalloc_addr)
{
	return page_to_pfn(vmalloc_to_page(vmalloc_addr));
}
EXPORT_SYMBOL(vmalloc_to_pfn);


/*** Global kva allocator ***/

#define VM_LAZY_FREE	0x01
#define VM_LAZY_FREEING	0x02
#define VM_VM_AREA	0x04

struct vmap_area {
	unsigned long va_start;
	unsigned long va_end;
	unsigned long flags;
	struct rb_node rb_node;		/* address sorted rbtree */
	struct list_head list;		/* address sorted list */
	struct list_head purge_list;	/* "lazy purge" list */
	struct vm_struct *vm;
	struct rcu_head rcu_head;
};

static DEFINE_SPINLOCK(vmap_area_lock);
static LIST_HEAD(vmap_area_list);
static struct rb_root vmap_area_root = RB_ROOT;

/* The vmap cache globals are protected by vmap_area_lock */
static struct rb_node *free_vmap_cache;
static unsigned long cached_hole_size;
static unsigned long cached_vstart;
static unsigned long cached_align;

static unsigned long vmap_area_pcpu_hole;

static struct vmap_area *__find_vmap_area(unsigned long addr)
{
	struct rb_node *n = vmap_area_root.rb_node;

	while (n) {
		struct vmap_area *va;

		va = rb_entry(n, struct vmap_area, rb_node);
		if (addr < va->va_start)
			n = n->rb_left;
		else if (addr > va->va_start)
			n = n->rb_right;
		else
			return va;
	}

	return NULL;
}

static void __insert_vmap_area(struct vmap_area *va)
{
	struct rb_node **p = &vmap_area_root.rb_node;
	struct rb_node *parent = NULL;
	struct rb_node *tmp;

	while (*p) {
		struct vmap_area *tmp_va;

		parent = *p;
		tmp_va = rb_entry(parent, struct vmap_area, rb_node);
		if (va->va_start < tmp_va->va_end)
			p = &(*p)->rb_left;
		else if (va->va_end > tmp_va->va_start)
			p = &(*p)->rb_right;
		else
			BUG();
	}

	rb_link_node(&va->rb_node, parent, p);
	rb_insert_color(&va->rb_node, &vmap_area_root);

	/* address-sort this list so it is usable like the vmlist */
	tmp = rb_prev(&va->rb_node);
	if (tmp) {
		struct vmap_area *prev;
		prev = rb_entry(tmp, struct vmap_area, rb_node);
		list_add_rcu(&va->list, &prev->list);
	} else
		list_add_rcu(&va->list, &vmap_area_list);
}

static void purge_vmap_area_lazy(void);

/*
 * Allocate a region of KVA of the specified size and alignment, within the
 * vstart and vend.
 */
static struct vmap_area *alloc_vmap_area(unsigned long size,
				unsigned long align,
				unsigned long vstart, unsigned long vend,
				int node, gfp_t gfp_mask)
{
	struct vmap_area *va;
	struct rb_node *n;
	unsigned long addr;
	int purged = 0;
	struct vmap_area *first;

	BUG_ON(!size);
	BUG_ON(size & ~PAGE_MASK);
	BUG_ON(!is_power_of_2(align));

	va = kmalloc_node(sizeof(struct vmap_area),
			gfp_mask & GFP_RECLAIM_MASK, node);
	if (unlikely(!va))
		return ERR_PTR(-ENOMEM);

retry:
	spin_lock(&vmap_area_lock);
	/*
	 * Invalidate cache if we have more permissive parameters.
	 * cached_hole_size notes the largest hole noticed _below_
	 * the vmap_area cached in free_vmap_cache: if size fits
	 * into that hole, we want to scan from vstart to reuse
	 * the hole instead of allocating above free_vmap_cache.
	 * Note that __free_vmap_area may update free_vmap_cache
	 * without updating cached_hole_size or cached_align.
	 */
	if (!free_vmap_cache ||
			size < cached_hole_size ||
			vstart < cached_vstart ||
			align < cached_align) {
nocache:
		cached_hole_size = 0;
		free_vmap_cache = NULL;
	}
	/* record if we encounter less permissive parameters */
	cached_vstart = vstart;
	cached_align = align;

	/* find starting point for our search */
	if (free_vmap_cache) {
		first = rb_entry(free_vmap_cache, struct vmap_area, rb_node);
		addr = ALIGN(first->va_end, align);
		if (addr < vstart)
			goto nocache;
		if (addr + size - 1 < addr)
			goto overflow;

	} else {
		addr = ALIGN(vstart, align);
		if (addr + size - 1 < addr)
			goto overflow;

		n = vmap_area_root.rb_node;
		first = NULL;

		while (n) {
			struct vmap_area *tmp;
			tmp = rb_entry(n, struct vmap_area, rb_node);
			if (tmp->va_end >= addr) {
				first = tmp;
				if (tmp->va_start <= addr)
					break;
				n = n->rb_left;
			} else
				n = n->rb_right;
		}

		if (!first)
			goto found;
	}

	/* from the starting point, walk areas until a suitable hole is found */
	while (addr + size > first->va_start && addr + size <= vend) {
		if (addr + cached_hole_size < first->va_start)
			cached_hole_size = first->va_start - addr;
		addr = ALIGN(first->va_end, align);
		if (addr + size - 1 < addr)
			goto overflow;

		n = rb_next(&first->rb_node);
		if (n)
			first = rb_entry(n, struct vmap_area, rb_node);
		else
			goto found;
	}

found:
	if (addr + size > vend)
		goto overflow;

	va->va_start = addr;
	va->va_end = addr + size;
	va->flags = 0;
	__insert_vmap_area(va);
	free_vmap_cache = &va->rb_node;
	spin_unlock(&vmap_area_lock);

	BUG_ON(va->va_start & (align-1));
	BUG_ON(va->va_start < vstart);
	BUG_ON(va->va_end > vend);

	return va;

overflow:
	spin_unlock(&vmap_area_lock);
	if (!purged) {
		purge_vmap_area_lazy();
		purged = 1;
		goto retry;
	}
	if (printk_ratelimit())
		printk(KERN_WARNING
			"vmap allocation for size %lu failed: "
			"use vmalloc=<size> to increase size.\n", size);
	kfree(va);
	return ERR_PTR(-EBUSY);
}

static void rcu_free_va(struct rcu_head *head)
{
	struct vmap_area *va = container_of(head, struct vmap_area, rcu_head);

	kfree(va);
}

static void __free_vmap_area(struct vmap_area *va)
{
	BUG_ON(RB_EMPTY_NODE(&va->rb_node));

	if (free_vmap_cache) {
		if (va->va_end < cached_vstart) {
			free_vmap_cache = NULL;
		} else {
			struct vmap_area *cache;
			cache = rb_entry(free_vmap_cache, struct vmap_area, rb_node);
			if (va->va_start <= cache->va_start) {
				free_vmap_cache = rb_prev(&va->rb_node);
				/*
				 * We don't try to update cached_hole_size or
				 * cached_align, but it won't go very wrong.
				 */
			}
		}
	}
	rb_erase(&va->rb_node, &vmap_area_root);
	RB_CLEAR_NODE(&va->rb_node);
	list_del_rcu(&va->list);

	/*
	 * Track the highest possible candidate for pcpu area
	 * allocation.  Areas outside of vmalloc area can be returned
	 * here too, consider only end addresses which fall inside
	 * vmalloc area proper.
	 */
	if (va->va_end > VMALLOC_START && va->va_end <= VMALLOC_END)
		vmap_area_pcpu_hole = max(vmap_area_pcpu_hole, va->va_end);

	call_rcu(&va->rcu_head, rcu_free_va);
}

/*
 * Free a region of KVA allocated by alloc_vmap_area
 */
static void free_vmap_area(struct vmap_area *va)
{
	spin_lock(&vmap_area_lock);
	__free_vmap_area(va);
	spin_unlock(&vmap_area_lock);
}

/*
 * Clear the pagetable entries of a given vmap_area
 */
static void unmap_vmap_area(struct vmap_area *va)
{
	vunmap_page_range(va->va_start, va->va_end);
}

static void vmap_debug_free_range(unsigned long start, unsigned long end)
{
	/*
	 * Unmap page tables and force a TLB flush immediately if
	 * CONFIG_DEBUG_PAGEALLOC is set. This catches use after free
	 * bugs similarly to those in linear kernel virtual address
	 * space after a page has been freed.
	 *
	 * All the lazy freeing logic is still retained, in order to
	 * minimise intrusiveness of this debugging feature.
	 *
	 * This is going to be *slow* (linear kernel virtual address
	 * debugging doesn't do a broadcast TLB flush so it is a lot
	 * faster).
	 */
#ifdef CONFIG_DEBUG_PAGEALLOC
	vunmap_page_range(start, end);
	flush_tlb_kernel_range(start, end);
#endif
}

/*
 * lazy_max_pages is the maximum amount of virtual address space we gather up
 * before attempting to purge with a TLB flush.
 *
 * There is a tradeoff here: a larger number will cover more kernel page tables
 * and take slightly longer to purge, but it will linearly reduce the number of
 * global TLB flushes that must be performed. It would seem natural to scale
 * this number up linearly with the number of CPUs (because vmapping activity
 * could also scale linearly with the number of CPUs), however it is likely
 * that in practice, workloads might be constrained in other ways that mean
 * vmap activity will not scale linearly with CPUs. Also, I want to be
 * conservative and not introduce a big latency on huge systems, so go with
 * a less aggressive log scale. It will still be an improvement over the old
 * code, and it will be simple to change the scale factor if we find that it
 * becomes a problem on bigger systems.
 */
static unsigned long lazy_max_pages(void)
{
	unsigned int log;

	log = fls(num_online_cpus());

	return log * (32UL * 1024 * 1024 / PAGE_SIZE);
}

static atomic_t vmap_lazy_nr = ATOMIC_INIT(0);

/* for per-CPU blocks */
static void purge_fragmented_blocks_allcpus(void);

/*
 * called before a call to iounmap() if the caller wants vm_area_struct's
 * immediately freed.
 */
void set_iounmap_nonlazy(void)
{
	atomic_set(&vmap_lazy_nr, lazy_max_pages()+1);
}

/*
 * Purges all lazily-freed vmap areas.
 *
 * If sync is 0 then don't purge if there is already a purge in progress.
 * If force_flush is 1, then flush kernel TLBs between *start and *end even
 * if we found no lazy vmap areas to unmap (callers can use this to optimise
 * their own TLB flushing).
 * Returns with *start = min(*start, lowest purged address)
 *              *end = max(*end, highest purged address)
 */
static void __purge_vmap_area_lazy(unsigned long *start, unsigned long *end,
					int sync, int force_flush)
{
	static DEFINE_SPINLOCK(purge_lock);
	LIST_HEAD(valist);
	struct vmap_area *va;
	struct vmap_area *n_va;
	int nr = 0;

	/*
	 * If sync is 0 but force_flush is 1, we'll go sync anyway but callers
	 * should not expect such behaviour. This just simplifies locking for
	 * the case that isn't actually used at the moment anyway.
	 */
	if (!sync && !force_flush) {
		if (!spin_trylock(&purge_lock))
			return;
	} else
		spin_lock(&purge_lock);

	if (sync)
		purge_fragmented_blocks_allcpus();

	rcu_read_lock();
	list_for_each_entry_rcu(va, &vmap_area_list, list) {
		if (va->flags & VM_LAZY_FREE) {
			if (va->va_start < *start)
				*start = va->va_start;
			if (va->va_end > *end)
				*end = va->va_end;
			nr += (va->va_end - va->va_start) >> PAGE_SHIFT;
			list_add_tail(&va->purge_list, &valist);
			va->flags |= VM_LAZY_FREEING;
			va->flags &= ~VM_LAZY_FREE;
		}
	}
	rcu_read_unlock();

	if (nr)
		atomic_sub(nr, &vmap_lazy_nr);

	if (nr || force_flush)
		flush_tlb_kernel_range(*start, *end);

	if (nr) {
		spin_lock(&vmap_area_lock);
		list_for_each_entry_safe(va, n_va, &valist, purge_list)
			__free_vmap_area(va);
		spin_unlock(&vmap_area_lock);
	}
	spin_unlock(&purge_lock);
}

/*
 * Kick off a purge of the outstanding lazy areas. Don't bother if somebody
 * is already purging.
 */
static void try_purge_vmap_area_lazy(void)
{
	unsigned long start = ULONG_MAX, end = 0;

	__purge_vmap_area_lazy(&start, &end, 0, 0);
}

/*
 * Kick off a purge of the outstanding lazy areas.
 */
static void purge_vmap_area_lazy(void)
{
	unsigned long start = ULONG_MAX, end = 0;

	__purge_vmap_area_lazy(&start, &end, 1, 0);
}

/*
 * Free a vmap area, caller ensuring that the area has been unmapped
 * and flush_cache_vunmap had been called for the correct range
 * previously.
 */
static void free_vmap_area_noflush(struct vmap_area *va)
{
	va->flags |= VM_LAZY_FREE;
	atomic_add((va->va_end - va->va_start) >> PAGE_SHIFT, &vmap_lazy_nr);
	if (unlikely(atomic_read(&vmap_lazy_nr) > lazy_max_pages()))
		try_purge_vmap_area_lazy();
}

/*
 * Free and unmap a vmap area, caller ensuring flush_cache_vunmap had been
 * called for the correct range previously.
 */
static void free_unmap_vmap_area_noflush(struct vmap_area *va)
{
	unmap_vmap_area(va);
	free_vmap_area_noflush(va);
}

/*
 * Free and unmap a vmap area
 */
static void free_unmap_vmap_area(struct vmap_area *va)
{
	flush_cache_vunmap(va->va_start, va->va_end);
	free_unmap_vmap_area_noflush(va);
}

static struct vmap_area *find_vmap_area(unsigned long addr)
{
	struct vmap_area *va;

	spin_lock(&vmap_area_lock);
	va = __find_vmap_area(addr);
	spin_unlock(&vmap_area_lock);

	return va;
}

static void free_unmap_vmap_area_addr(unsigned long addr)
{
	struct vmap_area *va;

	va = find_vmap_area(addr);
	BUG_ON(!va);
	free_unmap_vmap_area(va);
}


/*** Per cpu kva allocator ***/

/*
 * vmap space is limited especially on 32 bit architectures. Ensure there is
 * room for at least 16 percpu vmap blocks per CPU.
 */
/*
 * If we had a constant VMALLOC_START and VMALLOC_END, we'd like to be able
 * to #define VMALLOC_SPACE		(VMALLOC_END-VMALLOC_START). Guess
 * instead (we just need a rough idea)
 */
#if BITS_PER_LONG == 32
#define VMALLOC_SPACE		(128UL*1024*1024)
#else
#define VMALLOC_SPACE		(128UL*1024*1024*1024)
#endif

#define VMALLOC_PAGES		(VMALLOC_SPACE / PAGE_SIZE)
#define VMAP_MAX_ALLOC		BITS_PER_LONG	/* 256K with 4K pages */
#define VMAP_BBMAP_BITS_MAX	1024	/* 4MB with 4K pages */
#define VMAP_BBMAP_BITS_MIN	(VMAP_MAX_ALLOC*2)
#define VMAP_MIN(x, y)		((x) < (y) ? (x) : (y)) /* can't use min() */
#define VMAP_MAX(x, y)		((x) > (y) ? (x) : (y)) /* can't use max() */
#define VMAP_BBMAP_BITS		\
		VMAP_MIN(VMAP_BBMAP_BITS_MAX,	\
		VMAP_MAX(VMAP_BBMAP_BITS_MIN,	\
			VMALLOC_PAGES / roundup_pow_of_two(NR_CPUS) / 16))

#define VMAP_BLOCK_SIZE		(VMAP_BBMAP_BITS * PAGE_SIZE)

static bool vmap_initialized __read_mostly = false;

struct vmap_block_queue {
	spinlock_t lock;
	struct list_head free;
};

struct vmap_block {
	spinlock_t lock;
	struct vmap_area *va;
	struct vmap_block_queue *vbq;
	unsigned long free, dirty;
	DECLARE_BITMAP(alloc_map, VMAP_BBMAP_BITS);
	DECLARE_BITMAP(dirty_map, VMAP_BBMAP_BITS);
	struct list_head free_list;
	struct rcu_head rcu_head;
	struct list_head purge;
};

/* Queue of free and dirty vmap blocks, for allocation and flushing purposes */
static DEFINE_PER_CPU(struct vmap_block_queue, vmap_block_queue);

/*
 * Radix tree of vmap blocks, indexed by address, to quickly find a vmap block
 * in the free path. Could get rid of this if we change the API to return a
 * "cookie" from alloc, to be passed to free. But no big deal yet.
 */
static DEFINE_SPINLOCK(vmap_block_tree_lock);
static RADIX_TREE(vmap_block_tree, GFP_ATOMIC);

/*
 * We should probably have a fallback mechanism to allocate virtual memory
 * out of partially filled vmap blocks. However vmap block sizing should be
 * fairly reasonable according to the vmalloc size, so it shouldn't be a
 * big problem.
 */

static unsigned long addr_to_vb_idx(unsigned long addr)
{
	addr -= VMALLOC_START & ~(VMAP_BLOCK_SIZE-1);
	addr /= VMAP_BLOCK_SIZE;
	return addr;
}

static struct vmap_block *new_vmap_block(gfp_t gfp_mask)
{
	struct vmap_block_queue *vbq;
	struct vmap_block *vb;
	struct vmap_area *va;
	unsigned long vb_idx;
	int node, err;

	node = numa_node_id();

	vb = kmalloc_node(sizeof(struct vmap_block),
			gfp_mask & GFP_RECLAIM_MASK, node);
	if (unlikely(!vb))
		return ERR_PTR(-ENOMEM);

	va = alloc_vmap_area(VMAP_BLOCK_SIZE, VMAP_BLOCK_SIZE,
					VMALLOC_START, VMALLOC_END,
					node, gfp_mask);
	if (IS_ERR(va)) {
		kfree(vb);
		return ERR_CAST(va);
	}

	err = radix_tree_preload(gfp_mask);
	if (unlikely(err)) {
		kfree(vb);
		free_vmap_area(va);
		return ERR_PTR(err);
	}

	spin_lock_init(&vb->lock);
	vb->va = va;
	vb->free = VMAP_BBMAP_BITS;
	vb->dirty = 0;
	bitmap_zero(vb->alloc_map, VMAP_BBMAP_BITS);
	bitmap_zero(vb->dirty_map, VMAP_BBMAP_BITS);
	INIT_LIST_HEAD(&vb->free_list);

	vb_idx = addr_to_vb_idx(va->va_start);
	spin_lock(&vmap_block_tree_lock);
	err = radix_tree_insert(&vmap_block_tree, vb_idx, vb);
	spin_unlock(&vmap_block_tree_lock);
	BUG_ON(err);
	radix_tree_preload_end();

	vbq = &get_cpu_var(vmap_block_queue);
	vb->vbq = vbq;
	spin_lock(&vbq->lock);
	list_add_rcu(&vb->free_list, &vbq->free);
	spin_unlock(&vbq->lock);
	put_cpu_var(vmap_block_queue);

	return vb;
}

static void rcu_free_vb(struct rcu_head *head)
{
	struct vmap_block *vb = container_of(head, struct vmap_block, rcu_head);

	kfree(vb);
}

static void free_vmap_block(struct vmap_block *vb)
{
	struct vmap_block *tmp;
	unsigned long vb_idx;

	vb_idx = addr_to_vb_idx(vb->va->va_start);
	spin_lock(&vmap_block_tree_lock);
	tmp = radix_tree_delete(&vmap_block_tree, vb_idx);
	spin_unlock(&vmap_block_tree_lock);
	BUG_ON(tmp != vb);

	free_vmap_area_noflush(vb->va);
	call_rcu(&vb->rcu_head, rcu_free_vb);
}

static void purge_fragmented_blocks(int cpu)
{
	LIST_HEAD(purge);
	struct vmap_block *vb;
	struct vmap_block *n_vb;
	struct vmap_block_queue *vbq = &per_cpu(vmap_block_queue, cpu);

	rcu_read_lock();
	list_for_each_entry_rcu(vb, &vbq->free, free_list) {

		if (!(vb->free + vb->dirty == VMAP_BBMAP_BITS && vb->dirty != VMAP_BBMAP_BITS))
			continue;

		spin_lock(&vb->lock);
		if (vb->free + vb->dirty == VMAP_BBMAP_BITS && vb->dirty != VMAP_BBMAP_BITS) {
			vb->free = 0; /* prevent further allocs after releasing lock */
			vb->dirty = VMAP_BBMAP_BITS; /* prevent purging it again */
			bitmap_fill(vb->alloc_map, VMAP_BBMAP_BITS);
			bitmap_fill(vb->dirty_map, VMAP_BBMAP_BITS);
			spin_lock(&vbq->lock);
			list_del_rcu(&vb->free_list);
			spin_unlock(&vbq->lock);
			spin_unlock(&vb->lock);
			list_add_tail(&vb->purge, &purge);
		} else
			spin_unlock(&vb->lock);
	}
	rcu_read_unlock();

	list_for_each_entry_safe(vb, n_vb, &purge, purge) {
		list_del(&vb->purge);
		free_vmap_block(vb);
	}
}

static void purge_fragmented_blocks_thiscpu(void)
{
	purge_fragmented_blocks(smp_processor_id());
}

static void purge_fragmented_blocks_allcpus(void)
{
	int cpu;

	for_each_possible_cpu(cpu)
		purge_fragmented_blocks(cpu);
}

static void *vb_alloc(unsigned long size, gfp_t gfp_mask)
{
	struct vmap_block_queue *vbq;
	struct vmap_block *vb;
	unsigned long addr = 0;
	unsigned int order;
	int purge = 0;

	BUG_ON(size & ~PAGE_MASK);
	BUG_ON(size > PAGE_SIZE*VMAP_MAX_ALLOC);
	order = get_order(size);

again:
	rcu_read_lock();
	vbq = &get_cpu_var(vmap_block_queue);
	list_for_each_entry_rcu(vb, &vbq->free, free_list) {
		int i;

		spin_lock(&vb->lock);
		if (vb->free < 1UL << order)
			goto next;

		i = bitmap_find_free_region(vb->alloc_map,
						VMAP_BBMAP_BITS, order);

		if (i < 0) {
			if (vb->free + vb->dirty == VMAP_BBMAP_BITS) {
				/* fragmented and no outstanding allocations */
				BUG_ON(vb->dirty != VMAP_BBMAP_BITS);
				purge = 1;
			}
			goto next;
		}
		addr = vb->va->va_start + (i << PAGE_SHIFT);
		BUG_ON(addr_to_vb_idx(addr) !=
				addr_to_vb_idx(vb->va->va_start));
		vb->free -= 1UL << order;
		if (vb->free == 0) {
			spin_lock(&vbq->lock);
			list_del_rcu(&vb->free_list);
			spin_unlock(&vbq->lock);
		}
		spin_unlock(&vb->lock);
		break;
next:
		spin_unlock(&vb->lock);
	}

	if (purge)
		purge_fragmented_blocks_thiscpu();

	put_cpu_var(vmap_block_queue);
	rcu_read_unlock();

	if (!addr) {
		vb = new_vmap_block(gfp_mask);
		if (IS_ERR(vb))
			return vb;
		goto again;
	}

	return (void *)addr;
}

static void vb_free(const void *addr, unsigned long size)
{
	unsigned long offset;
	unsigned long vb_idx;
	unsigned int order;
	struct vmap_block *vb;

	BUG_ON(size & ~PAGE_MASK);
	BUG_ON(size > PAGE_SIZE*VMAP_MAX_ALLOC);

	flush_cache_vunmap((unsigned long)addr, (unsigned long)addr + size);

	order = get_order(size);

	offset = (unsigned long)addr & (VMAP_BLOCK_SIZE - 1);

	vb_idx = addr_to_vb_idx((unsigned long)addr);
	rcu_read_lock();
	vb = radix_tree_lookup(&vmap_block_tree, vb_idx);
	rcu_read_unlock();
	BUG_ON(!vb);

	vunmap_page_range((unsigned long)addr, (unsigned long)addr + size);

	spin_lock(&vb->lock);
	BUG_ON(bitmap_allocate_region(vb->dirty_map, offset >> PAGE_SHIFT, order));

	vb->dirty += 1UL << order;
	if (vb->dirty == VMAP_BBMAP_BITS) {
		BUG_ON(vb->free);
		spin_unlock(&vb->lock);
		free_vmap_block(vb);
	} else
		spin_unlock(&vb->lock);
}

/**
 * vm_unmap_aliases - unmap outstanding lazy aliases in the vmap layer
 *
 * The vmap/vmalloc layer lazily flushes kernel virtual mappings primarily
 * to amortize TLB flushing overheads. What this means is that any page you
 * have now, may, in a former life, have been mapped into kernel virtual
 * address by the vmap layer and so there might be some CPUs with TLB entries
 * still referencing that page (additional to the regular 1:1 kernel mapping).
 *
 * vm_unmap_aliases flushes all such lazy mappings. After it returns, we can
 * be sure that none of the pages we have control over will have any aliases
 * from the vmap layer.
 */
void vm_unmap_aliases(void)
{
	unsigned long start = ULONG_MAX, end = 0;
	int cpu;
	int flush = 0;

	if (unlikely(!vmap_initialized))
		return;

	for_each_possible_cpu(cpu) {
		struct vmap_block_queue *vbq = &per_cpu(vmap_block_queue, cpu);
		struct vmap_block *vb;

		rcu_read_lock();
		list_for_each_entry_rcu(vb, &vbq->free, free_list) {
			int i;

			spin_lock(&vb->lock);
			i = find_first_bit(vb->dirty_map, VMAP_BBMAP_BITS);
			while (i < VMAP_BBMAP_BITS) {
				unsigned long s, e;
				int j;
				j = find_next_zero_bit(vb->dirty_map,
					VMAP_BBMAP_BITS, i);

				s = vb->va->va_start + (i << PAGE_SHIFT);
				e = vb->va->va_start + (j << PAGE_SHIFT);
				flush = 1;

				if (s < start)
					start = s;
				if (e > end)
					end = e;

				i = j;
				i = find_next_bit(vb->dirty_map,
							VMAP_BBMAP_BITS, i);
			}
			spin_unlock(&vb->lock);
		}
		rcu_read_unlock();
	}

	__purge_vmap_area_lazy(&start, &end, 1, flush);
}
EXPORT_SYMBOL_GPL(vm_unmap_aliases);

/**
 * vm_unmap_ram - unmap linear kernel address space set up by vm_map_ram
 * @mem: the pointer returned by vm_map_ram
 * @count: the count passed to that vm_map_ram call (cannot unmap partial)
 */
void vm_unmap_ram(const void *mem, unsigned int count)
{
	unsigned long size = count << PAGE_SHIFT;
	unsigned long addr = (unsigned long)mem;

	BUG_ON(!addr);
	BUG_ON(addr < VMALLOC_START);
	BUG_ON(addr > VMALLOC_END);
	BUG_ON(addr & (PAGE_SIZE-1));

	debug_check_no_locks_freed(mem, size);
	vmap_debug_free_range(addr, addr+size);

	if (likely(count <= VMAP_MAX_ALLOC))
		vb_free(mem, size);
	else
		free_unmap_vmap_area_addr(addr);
}
EXPORT_SYMBOL(vm_unmap_ram);

/**
 * vm_map_ram - map pages linearly into kernel virtual address (vmalloc space)
 * @pages: an array of pointers to the pages to be mapped
 * @count: number of pages
 * @node: prefer to allocate data structures on this node
 * @prot: memory protection to use. PAGE_KERNEL for regular RAM
 *
 * Returns: a pointer to the address that has been mapped, or %NULL on failure
 */
void *vm_map_ram(struct page **pages, unsigned int count, int node, pgprot_t prot)
{
	unsigned long size = count << PAGE_SHIFT;
	unsigned long addr;
	void *mem;

	if (likely(count <= VMAP_MAX_ALLOC)) {
		mem = vb_alloc(size, GFP_KERNEL);
		if (IS_ERR(mem))
			return NULL;
		addr = (unsigned long)mem;
	} else {
		struct vmap_area *va;
		va = alloc_vmap_area(size, PAGE_SIZE,
				VMALLOC_START, VMALLOC_END, node, GFP_KERNEL);
		if (IS_ERR(va))
			return NULL;

		addr = va->va_start;
		mem = (void *)addr;
	}
	if (vmap_page_range(addr, addr + size, prot, pages) < 0) {
		vm_unmap_ram(mem, count);
		return NULL;
	}
	return mem;
}
EXPORT_SYMBOL(vm_map_ram);

/**
 * vm_area_register_early - register vmap area early during boot
 * @vm: vm_struct to register
 * @align: requested alignment
 *
 * This function is used to register kernel vm area before
 * vmalloc_init() is called.  @vm->size and @vm->flags should contain
 * proper values on entry and other fields should be zero.  On return,
 * vm->addr contains the allocated address.
 *
 * DO NOT USE THIS FUNCTION UNLESS YOU KNOW WHAT YOU'RE DOING.
 */
void __init vm_area_register_early(struct vm_struct *vm, size_t align)
{
	static size_t vm_init_off __initdata;
	unsigned long addr;

	addr = ALIGN(VMALLOC_START + vm_init_off, align);
	vm_init_off = PFN_ALIGN(addr + vm->size) - VMALLOC_START;

	vm->addr = (void *)addr;

	vm->next = vmlist;
	vmlist = vm;
}

void __init vmalloc_init(void)
{
	struct vmap_area *va;
	struct vm_struct *tmp;
	int i;

	for_each_possible_cpu(i) {
		struct vmap_block_queue *vbq;

		vbq = &per_cpu(vmap_block_queue, i);
		spin_lock_init(&vbq->lock);
		INIT_LIST_HEAD(&vbq->free);
	}

	/* Import existing vmlist entries. */
	for (tmp = vmlist; tmp; tmp = tmp->next) {
		va = kzalloc(sizeof(struct vmap_area), GFP_NOWAIT);
		va->flags = VM_VM_AREA;
		va->va_start = (unsigned long)tmp->addr;
		va->va_end = va->va_start + tmp->size;
		va->vm = tmp;
		__insert_vmap_area(va);
	}

	vmap_area_pcpu_hole = VMALLOC_END;

	vmap_initialized = true;
}

/**
 * map_kernel_range_noflush - map kernel VM area with the specified pages
 * @addr: start of the VM area to map
 * @size: size of the VM area to map
 * @prot: page protection flags to use
 * @pages: pages to map
 *
 * Map PFN_UP(@size) pages at @addr.  The VM area @addr and @size
 * specify should have been allocated using get_vm_area() and its
 * friends.
 *
 * NOTE:
 * This function does NOT do any cache flushing.  The caller is
 * responsible for calling flush_cache_vmap() on to-be-mapped areas
 * before calling this function.
 *
 * RETURNS:
 * The number of pages mapped on success, -errno on failure.
 */
int map_kernel_range_noflush(unsigned long addr, unsigned long size,
			     pgprot_t prot, struct page **pages)
{
	return vmap_page_range_noflush(addr, addr + size, prot, pages);
}

/**
 * unmap_kernel_range_noflush - unmap kernel VM area
 * @addr: start of the VM area to unmap
 * @size: size of the VM area to unmap
 *
 * Unmap PFN_UP(@size) pages at @addr.  The VM area @addr and @size
 * specify should have been allocated using get_vm_area() and its
 * friends.
 *
 * NOTE:
 * This function does NOT do any cache flushing.  The caller is
 * responsible for calling flush_cache_vunmap() on to-be-mapped areas
 * before calling this function and flush_tlb_kernel_range() after.
 */
void unmap_kernel_range_noflush(unsigned long addr, unsigned long size)
{
	vunmap_page_range(addr, addr + size);
}
EXPORT_SYMBOL_GPL(unmap_kernel_range_noflush);

/**
 * unmap_kernel_range - unmap kernel VM area and flush cache and TLB
 * @addr: start of the VM area to unmap
 * @size: size of the VM area to unmap
 *
 * Similar to unmap_kernel_range_noflush() but flushes vcache before
 * the unmapping and tlb after.
 */
void unmap_kernel_range(unsigned long addr, unsigned long size)
{
	unsigned long end = addr + size;

	flush_cache_vunmap(addr, end);
	vunmap_page_range(addr, end);
	flush_tlb_kernel_range(addr, end);
}

int map_vm_area(struct vm_struct *area, pgprot_t prot, struct page ***pages)
{
	unsigned long addr = (unsigned long)area->addr;
	unsigned long end = addr + area->size - PAGE_SIZE;
	int err;

	err = vmap_page_range(addr, end, prot, *pages);
	if (err > 0) {
		*pages += err;
		err = 0;
	}

	return err;
}
EXPORT_SYMBOL_GPL(map_vm_area);

/*** Old vmalloc interfaces ***/
DEFINE_RWLOCK(vmlist_lock);
struct vm_struct *vmlist;

static void setup_vmalloc_vm(struct vm_struct *vm, struct vmap_area *va,
			      unsigned long flags, void *caller)
{
	vm->flags = flags;
	vm->addr = (void *)va->va_start;
	vm->size = va->va_end - va->va_start;
	vm->caller = caller;
<<<<<<< HEAD
#ifdef CONFIG_DEBUG_VMALLOC
	vm->pid = current->pid;
	vm->task_name = current->comm;
#endif
	va->private = vm;
=======
	va->vm = vm;
>>>>>>> 54ea5b40
	va->flags |= VM_VM_AREA;
}

static void insert_vmalloc_vmlist(struct vm_struct *vm)
{
	struct vm_struct *tmp, **p;

	vm->flags &= ~VM_UNLIST;
	write_lock(&vmlist_lock);
	for (p = &vmlist; (tmp = *p) != NULL; p = &tmp->next) {
		if (tmp->addr >= vm->addr)
			break;
	}
	vm->next = *p;
	*p = vm;
	write_unlock(&vmlist_lock);
}

static void insert_vmalloc_vm(struct vm_struct *vm, struct vmap_area *va,
			      unsigned long flags, void *caller)
{
	setup_vmalloc_vm(vm, va, flags, caller);
	insert_vmalloc_vmlist(vm);
}

static struct vm_struct *__get_vm_area_node(unsigned long size,
		unsigned long align, unsigned long flags, unsigned long start,
		unsigned long end, int node, gfp_t gfp_mask, void *caller)
{
	static struct vmap_area *va;
	struct vm_struct *area;

	BUG_ON(in_interrupt());
	if (flags & VM_IOREMAP) {
		int bit = fls(size);

		if (bit > IOREMAP_MAX_ORDER)
			bit = IOREMAP_MAX_ORDER;
		else if (bit < PAGE_SHIFT)
			bit = PAGE_SHIFT;

		align = 1ul << bit;
	}

	size = PAGE_ALIGN(size);
	if (unlikely(!size))
		return NULL;

	area = kzalloc_node(sizeof(*area), gfp_mask & GFP_RECLAIM_MASK, node);
	if (unlikely(!area))
		return NULL;

	/*
	 * We always allocate a guard page.
	 */
	size += PAGE_SIZE;

	va = alloc_vmap_area(size, align, start, end, node, gfp_mask);
	if (IS_ERR(va)) {
		kfree(area);
		return NULL;
	}

	/*
	 * When this function is called from __vmalloc_node_range,
	 * we do not add vm_struct to vmlist here to avoid
	 * accessing uninitialized members of vm_struct such as
	 * pages and nr_pages fields. They will be set later.
	 * To distinguish it from others, we use a VM_UNLIST flag.
	 */
	if (flags & VM_UNLIST)
		setup_vmalloc_vm(area, va, flags, caller);
	else
		insert_vmalloc_vm(area, va, flags, caller);

	return area;
}

struct vm_struct *__get_vm_area(unsigned long size, unsigned long flags,
				unsigned long start, unsigned long end)
{
	return __get_vm_area_node(size, 1, flags, start, end, -1, GFP_KERNEL,
						__builtin_return_address(0));
}
EXPORT_SYMBOL_GPL(__get_vm_area);

struct vm_struct *__get_vm_area_caller(unsigned long size, unsigned long flags,
				       unsigned long start, unsigned long end,
				       void *caller)
{
	return __get_vm_area_node(size, 1, flags, start, end, -1, GFP_KERNEL,
				  caller);
}

/**
 *	get_vm_area  -  reserve a contiguous kernel virtual area
 *	@size:		size of the area
 *	@flags:		%VM_IOREMAP for I/O mappings or VM_ALLOC
 *
 *	Search an area of @size in the kernel virtual mapping area,
 *	and reserved it for out purposes.  Returns the area descriptor
 *	on success or %NULL on failure.
 */
struct vm_struct *get_vm_area(unsigned long size, unsigned long flags)
{
	return __get_vm_area_node(size, 1, flags, VMALLOC_START, VMALLOC_END,
				-1, GFP_KERNEL, __builtin_return_address(0));
}

struct vm_struct *get_vm_area_caller(unsigned long size, unsigned long flags,
				void *caller)
{
	return __get_vm_area_node(size, 1, flags, VMALLOC_START, VMALLOC_END,
						-1, GFP_KERNEL, caller);
}

static struct vm_struct *find_vm_area(const void *addr)
{
	struct vmap_area *va;

	va = find_vmap_area((unsigned long)addr);
	if (va && va->flags & VM_VM_AREA)
		return va->vm;

	return NULL;
}

/**
 *	remove_vm_area  -  find and remove a continuous kernel virtual area
 *	@addr:		base address
 *
 *	Search for the kernel VM area starting at @addr, and remove it.
 *	This function returns the found VM area, but using it is NOT safe
 *	on SMP machines, except for its size or flags.
 */
struct vm_struct *remove_vm_area(const void *addr)
{
	struct vmap_area *va;

	va = find_vmap_area((unsigned long)addr);
	if (va && va->flags & VM_VM_AREA) {
		struct vm_struct *vm = va->vm;

		if (!(vm->flags & VM_UNLIST)) {
			struct vm_struct *tmp, **p;
			/*
			 * remove from list and disallow access to
			 * this vm_struct before unmap. (address range
			 * confliction is maintained by vmap.)
			 */
			write_lock(&vmlist_lock);
			for (p = &vmlist; (tmp = *p) != vm; p = &tmp->next)
				;
			*p = tmp->next;
			write_unlock(&vmlist_lock);
		}

		vmap_debug_free_range(va->va_start, va->va_end);
		free_unmap_vmap_area(va);
		vm->size -= PAGE_SIZE;

		return vm;
	}
	return NULL;
}

static void __vunmap(const void *addr, int deallocate_pages)
{
	struct vm_struct *area;

	if (!addr)
		return;

	if ((PAGE_SIZE-1) & (unsigned long)addr) {
		WARN(1, KERN_ERR "Trying to vfree() bad address (%p)\n", addr);
		return;
	}

	area = remove_vm_area(addr);
	if (unlikely(!area)) {
		WARN(1, KERN_ERR "Trying to vfree() nonexistent vm area (%p)\n",
				addr);
		return;
	}

	debug_check_no_locks_freed(addr, area->size);
	debug_check_no_obj_freed(addr, area->size);

	if (deallocate_pages) {
		int i;

		for (i = 0; i < area->nr_pages; i++) {
			struct page *page = area->pages[i];

			BUG_ON(!page);
			__free_page(page);
		}

		if (area->flags & VM_VPAGES)
			vfree(area->pages);
		else
			kfree(area->pages);
	}

	kfree(area);
	return;
}

/**
 *	vfree  -  release memory allocated by vmalloc()
 *	@addr:		memory base address
 *
 *	Free the virtually continuous memory area starting at @addr, as
 *	obtained from vmalloc(), vmalloc_32() or __vmalloc(). If @addr is
 *	NULL, no operation is performed.
 *
 *	Must not be called in interrupt context.
 */
void vfree(const void *addr)
{
	BUG_ON(in_interrupt());

	kmemleak_free(addr);

	__vunmap(addr, 1);
}
EXPORT_SYMBOL(vfree);

/**
 *	vunmap  -  release virtual mapping obtained by vmap()
 *	@addr:		memory base address
 *
 *	Free the virtually contiguous memory area starting at @addr,
 *	which was created from the page array passed to vmap().
 *
 *	Must not be called in interrupt context.
 */
void vunmap(const void *addr)
{
	BUG_ON(in_interrupt());
	might_sleep();
	__vunmap(addr, 0);
}
EXPORT_SYMBOL(vunmap);

/**
 *	vmap  -  map an array of pages into virtually contiguous space
 *	@pages:		array of page pointers
 *	@count:		number of pages to map
 *	@flags:		vm_area->flags
 *	@prot:		page protection for the mapping
 *
 *	Maps @count pages from @pages into contiguous kernel virtual
 *	space.
 */
void *vmap(struct page **pages, unsigned int count,
		unsigned long flags, pgprot_t prot)
{
	struct vm_struct *area;

	might_sleep();

	if (count > totalram_pages)
		return NULL;

	area = get_vm_area_caller((count << PAGE_SHIFT), flags,
					__builtin_return_address(0));
	if (!area)
		return NULL;

	if (map_vm_area(area, prot, &pages)) {
		vunmap(area->addr);
		return NULL;
	}

	return area->addr;
}
EXPORT_SYMBOL(vmap);

static void *__vmalloc_node(unsigned long size, unsigned long align,
			    gfp_t gfp_mask, pgprot_t prot,
			    int node, void *caller);
static void *__vmalloc_area_node(struct vm_struct *area, gfp_t gfp_mask,
				 pgprot_t prot, int node, void *caller)
{
	const int order = 0;
	struct page **pages;
	unsigned int nr_pages, array_size, i;
	gfp_t nested_gfp = (gfp_mask & GFP_RECLAIM_MASK) | __GFP_ZERO;

	nr_pages = (area->size - PAGE_SIZE) >> PAGE_SHIFT;
	array_size = (nr_pages * sizeof(struct page *));

	area->nr_pages = nr_pages;
	/* Please note that the recursion is strictly bounded. */
	if (array_size > PAGE_SIZE) {
		pages = __vmalloc_node(array_size, 1, nested_gfp|__GFP_HIGHMEM,
				PAGE_KERNEL, node, caller);
		area->flags |= VM_VPAGES;
	} else {
		pages = kmalloc_node(array_size, nested_gfp, node);
	}
	area->pages = pages;
	area->caller = caller;
#ifdef CONFIG_DEBUG_VMALLOC
	area->pid = current->pid;
	area->task_name = current->comm;
#endif
	if (!area->pages) {
		remove_vm_area(area->addr);
		kfree(area);
		return NULL;
	}

	for (i = 0; i < area->nr_pages; i++) {
		struct page *page;
		gfp_t tmp_mask = gfp_mask | __GFP_NOWARN;

		if (node < 0)
			page = alloc_page(tmp_mask);
		else
			page = alloc_pages_node(node, tmp_mask, order);

		if (unlikely(!page)) {
			/* Successfully allocated i pages, free them in __vunmap() */
			area->nr_pages = i;
			goto fail;
		}
		area->pages[i] = page;
	}

	if (map_vm_area(area, prot, &pages))
		goto fail;
	return area->addr;

fail:
	warn_alloc_failed(gfp_mask, order, "vmalloc: allocation failure, "
			  "allocated %ld of %ld bytes\n",
			  (area->nr_pages*PAGE_SIZE), area->size);
	vfree(area->addr);
	return NULL;
}

/**
 *	__vmalloc_node_range  -  allocate virtually contiguous memory
 *	@size:		allocation size
 *	@align:		desired alignment
 *	@start:		vm area range start
 *	@end:		vm area range end
 *	@gfp_mask:	flags for the page level allocator
 *	@prot:		protection mask for the allocated pages
 *	@node:		node to use for allocation or -1
 *	@caller:	caller's return address
 *
 *	Allocate enough pages to cover @size from the page level
 *	allocator with @gfp_mask flags.  Map them into contiguous
 *	kernel virtual space, using a pagetable protection of @prot.
 */
void *__vmalloc_node_range(unsigned long size, unsigned long align,
			unsigned long start, unsigned long end, gfp_t gfp_mask,
			pgprot_t prot, int node, void *caller)
{
	struct vm_struct *area;
	void *addr;
	unsigned long real_size = size;

	size = PAGE_ALIGN(size);
	if (!size || (size >> PAGE_SHIFT) > totalram_pages)
		return NULL;

	area = __get_vm_area_node(size, align, VM_ALLOC | VM_UNLIST,
				  start, end, node, gfp_mask, caller);

	if (!area)
		return NULL;

	addr = __vmalloc_area_node(area, gfp_mask, prot, node, caller);
	if (!addr)
		return NULL;

	/*
	 * In this function, newly allocated vm_struct is not added
	 * to vmlist at __get_vm_area_node(). so, it is added here.
	 */
	insert_vmalloc_vmlist(area);

	/*
	 * A ref_count = 3 is needed because the vm_struct and vmap_area
	 * structures allocated in the __get_vm_area_node() function contain
	 * references to the virtual address of the vmalloc'ed block.
	 */
	kmemleak_alloc(addr, real_size, 3, gfp_mask);

	return addr;
}

/**
 *	__vmalloc_node  -  allocate virtually contiguous memory
 *	@size:		allocation size
 *	@align:		desired alignment
 *	@gfp_mask:	flags for the page level allocator
 *	@prot:		protection mask for the allocated pages
 *	@node:		node to use for allocation or -1
 *	@caller:	caller's return address
 *
 *	Allocate enough pages to cover @size from the page level
 *	allocator with @gfp_mask flags.  Map them into contiguous
 *	kernel virtual space, using a pagetable protection of @prot.
 */
static void *__vmalloc_node(unsigned long size, unsigned long align,
			    gfp_t gfp_mask, pgprot_t prot,
			    int node, void *caller)
{
	return __vmalloc_node_range(size, align, VMALLOC_START, VMALLOC_END,
				gfp_mask, prot, node, caller);
}

void *__vmalloc(unsigned long size, gfp_t gfp_mask, pgprot_t prot)
{
	return __vmalloc_node(size, 1, gfp_mask, prot, -1,
				__builtin_return_address(0));
}
EXPORT_SYMBOL(__vmalloc);

static inline void *__vmalloc_node_flags(unsigned long size,
					int node, gfp_t flags)
{
	return __vmalloc_node(size, 1, flags, PAGE_KERNEL,
					node, __builtin_return_address(0));
}

/**
 *	vmalloc  -  allocate virtually contiguous memory
 *	@size:		allocation size
 *	Allocate enough pages to cover @size from the page level
 *	allocator and map them into contiguous kernel virtual space.
 *
 *	For tight control over page level allocator and protection flags
 *	use __vmalloc() instead.
 */
void *vmalloc(unsigned long size)
{
	return __vmalloc_node_flags(size, -1, GFP_KERNEL | __GFP_HIGHMEM);
}
EXPORT_SYMBOL(vmalloc);

/**
 *	vzalloc - allocate virtually contiguous memory with zero fill
 *	@size:	allocation size
 *	Allocate enough pages to cover @size from the page level
 *	allocator and map them into contiguous kernel virtual space.
 *	The memory allocated is set to zero.
 *
 *	For tight control over page level allocator and protection flags
 *	use __vmalloc() instead.
 */
void *vzalloc(unsigned long size)
{
	return __vmalloc_node_flags(size, -1,
				GFP_KERNEL | __GFP_HIGHMEM | __GFP_ZERO);
}
EXPORT_SYMBOL(vzalloc);

/**
 * vmalloc_user - allocate zeroed virtually contiguous memory for userspace
 * @size: allocation size
 *
 * The resulting memory area is zeroed so it can be mapped to userspace
 * without leaking data.
 */
void *vmalloc_user(unsigned long size)
{
	struct vm_struct *area;
	void *ret;

	ret = __vmalloc_node(size, SHMLBA,
			     GFP_KERNEL | __GFP_HIGHMEM | __GFP_ZERO,
			     PAGE_KERNEL, -1, __builtin_return_address(0));
	if (ret) {
		area = find_vm_area(ret);
		area->flags |= VM_USERMAP;
	}
	return ret;
}
EXPORT_SYMBOL(vmalloc_user);

/**
 *	vmalloc_node  -  allocate memory on a specific node
 *	@size:		allocation size
 *	@node:		numa node
 *
 *	Allocate enough pages to cover @size from the page level
 *	allocator and map them into contiguous kernel virtual space.
 *
 *	For tight control over page level allocator and protection flags
 *	use __vmalloc() instead.
 */
void *vmalloc_node(unsigned long size, int node)
{
	return __vmalloc_node(size, 1, GFP_KERNEL | __GFP_HIGHMEM, PAGE_KERNEL,
					node, __builtin_return_address(0));
}
EXPORT_SYMBOL(vmalloc_node);

/**
 * vzalloc_node - allocate memory on a specific node with zero fill
 * @size:	allocation size
 * @node:	numa node
 *
 * Allocate enough pages to cover @size from the page level
 * allocator and map them into contiguous kernel virtual space.
 * The memory allocated is set to zero.
 *
 * For tight control over page level allocator and protection flags
 * use __vmalloc_node() instead.
 */
void *vzalloc_node(unsigned long size, int node)
{
	return __vmalloc_node_flags(size, node,
			 GFP_KERNEL | __GFP_HIGHMEM | __GFP_ZERO);
}
EXPORT_SYMBOL(vzalloc_node);

#ifndef PAGE_KERNEL_EXEC
# define PAGE_KERNEL_EXEC PAGE_KERNEL
#endif

/**
 *	vmalloc_exec  -  allocate virtually contiguous, executable memory
 *	@size:		allocation size
 *
 *	Kernel-internal function to allocate enough pages to cover @size
 *	the page level allocator and map them into contiguous and
 *	executable kernel virtual space.
 *
 *	For tight control over page level allocator and protection flags
 *	use __vmalloc() instead.
 */

void *vmalloc_exec(unsigned long size)
{
	return __vmalloc_node(size, 1, GFP_KERNEL | __GFP_HIGHMEM, PAGE_KERNEL_EXEC,
			      -1, __builtin_return_address(0));
}

#if defined(CONFIG_64BIT) && defined(CONFIG_ZONE_DMA32)
#define GFP_VMALLOC32 GFP_DMA32 | GFP_KERNEL
#elif defined(CONFIG_64BIT) && defined(CONFIG_ZONE_DMA)
#define GFP_VMALLOC32 GFP_DMA | GFP_KERNEL
#else
#define GFP_VMALLOC32 GFP_KERNEL
#endif

/**
 *	vmalloc_32  -  allocate virtually contiguous memory (32bit addressable)
 *	@size:		allocation size
 *
 *	Allocate enough 32bit PA addressable pages to cover @size from the
 *	page level allocator and map them into contiguous kernel virtual space.
 */
void *vmalloc_32(unsigned long size)
{
	return __vmalloc_node(size, 1, GFP_VMALLOC32, PAGE_KERNEL,
			      -1, __builtin_return_address(0));
}
EXPORT_SYMBOL(vmalloc_32);

/**
 * vmalloc_32_user - allocate zeroed virtually contiguous 32bit memory
 *	@size:		allocation size
 *
 * The resulting memory area is 32bit addressable and zeroed so it can be
 * mapped to userspace without leaking data.
 */
void *vmalloc_32_user(unsigned long size)
{
	struct vm_struct *area;
	void *ret;

	ret = __vmalloc_node(size, 1, GFP_VMALLOC32 | __GFP_ZERO, PAGE_KERNEL,
			     -1, __builtin_return_address(0));
	if (ret) {
		area = find_vm_area(ret);
		area->flags |= VM_USERMAP;
	}
	return ret;
}
EXPORT_SYMBOL(vmalloc_32_user);

/*
 * small helper routine , copy contents to buf from addr.
 * If the page is not present, fill zero.
 */

static int aligned_vread(char *buf, char *addr, unsigned long count)
{
	struct page *p;
	int copied = 0;

	while (count) {
		unsigned long offset, length;

		offset = (unsigned long)addr & ~PAGE_MASK;
		length = PAGE_SIZE - offset;
		if (length > count)
			length = count;
		p = vmalloc_to_page(addr);
		/*
		 * To do safe access to this _mapped_ area, we need
		 * lock. But adding lock here means that we need to add
		 * overhead of vmalloc()/vfree() calles for this _debug_
		 * interface, rarely used. Instead of that, we'll use
		 * kmap() and get small overhead in this access function.
		 */
		if (p) {
			/*
			 * we can expect USER0 is not used (see vread/vwrite's
			 * function description)
			 */
			void *map = kmap_atomic(p, KM_USER0);
			memcpy(buf, map + offset, length);
			kunmap_atomic(map, KM_USER0);
		} else
			memset(buf, 0, length);

		addr += length;
		buf += length;
		copied += length;
		count -= length;
	}
	return copied;
}

static int aligned_vwrite(char *buf, char *addr, unsigned long count)
{
	struct page *p;
	int copied = 0;

	while (count) {
		unsigned long offset, length;

		offset = (unsigned long)addr & ~PAGE_MASK;
		length = PAGE_SIZE - offset;
		if (length > count)
			length = count;
		p = vmalloc_to_page(addr);
		/*
		 * To do safe access to this _mapped_ area, we need
		 * lock. But adding lock here means that we need to add
		 * overhead of vmalloc()/vfree() calles for this _debug_
		 * interface, rarely used. Instead of that, we'll use
		 * kmap() and get small overhead in this access function.
		 */
		if (p) {
			/*
			 * we can expect USER0 is not used (see vread/vwrite's
			 * function description)
			 */
			void *map = kmap_atomic(p, KM_USER0);
			memcpy(map + offset, buf, length);
			kunmap_atomic(map, KM_USER0);
		}
		addr += length;
		buf += length;
		copied += length;
		count -= length;
	}
	return copied;
}

/**
 *	vread() -  read vmalloc area in a safe way.
 *	@buf:		buffer for reading data
 *	@addr:		vm address.
 *	@count:		number of bytes to be read.
 *
 *	Returns # of bytes which addr and buf should be increased.
 *	(same number to @count). Returns 0 if [addr...addr+count) doesn't
 *	includes any intersect with alive vmalloc area.
 *
 *	This function checks that addr is a valid vmalloc'ed area, and
 *	copy data from that area to a given buffer. If the given memory range
 *	of [addr...addr+count) includes some valid address, data is copied to
 *	proper area of @buf. If there are memory holes, they'll be zero-filled.
 *	IOREMAP area is treated as memory hole and no copy is done.
 *
 *	If [addr...addr+count) doesn't includes any intersects with alive
 *	vm_struct area, returns 0.
 *	@buf should be kernel's buffer. Because	this function uses KM_USER0,
 *	the caller should guarantee KM_USER0 is not used.
 *
 *	Note: In usual ops, vread() is never necessary because the caller
 *	should know vmalloc() area is valid and can use memcpy().
 *	This is for routines which have to access vmalloc area without
 *	any informaion, as /dev/kmem.
 *
 */

long vread(char *buf, char *addr, unsigned long count)
{
	struct vm_struct *tmp;
	char *vaddr, *buf_start = buf;
	unsigned long buflen = count;
	unsigned long n;

	/* Don't allow overflow */
	if ((unsigned long) addr + count < count)
		count = -(unsigned long) addr;

	read_lock(&vmlist_lock);
	for (tmp = vmlist; count && tmp; tmp = tmp->next) {
		vaddr = (char *) tmp->addr;
		if (addr >= vaddr + tmp->size - PAGE_SIZE)
			continue;
		while (addr < vaddr) {
			if (count == 0)
				goto finished;
			*buf = '\0';
			buf++;
			addr++;
			count--;
		}
		n = vaddr + tmp->size - PAGE_SIZE - addr;
		if (n > count)
			n = count;
		if (!(tmp->flags & VM_IOREMAP))
			aligned_vread(buf, addr, n);
		else /* IOREMAP area is treated as memory hole */
			memset(buf, 0, n);
		buf += n;
		addr += n;
		count -= n;
	}
finished:
	read_unlock(&vmlist_lock);

	if (buf == buf_start)
		return 0;
	/* zero-fill memory holes */
	if (buf != buf_start + buflen)
		memset(buf, 0, buflen - (buf - buf_start));

	return buflen;
}

/**
 *	vwrite() -  write vmalloc area in a safe way.
 *	@buf:		buffer for source data
 *	@addr:		vm address.
 *	@count:		number of bytes to be read.
 *
 *	Returns # of bytes which addr and buf should be incresed.
 *	(same number to @count).
 *	If [addr...addr+count) doesn't includes any intersect with valid
 *	vmalloc area, returns 0.
 *
 *	This function checks that addr is a valid vmalloc'ed area, and
 *	copy data from a buffer to the given addr. If specified range of
 *	[addr...addr+count) includes some valid address, data is copied from
 *	proper area of @buf. If there are memory holes, no copy to hole.
 *	IOREMAP area is treated as memory hole and no copy is done.
 *
 *	If [addr...addr+count) doesn't includes any intersects with alive
 *	vm_struct area, returns 0.
 *	@buf should be kernel's buffer. Because	this function uses KM_USER0,
 *	the caller should guarantee KM_USER0 is not used.
 *
 *	Note: In usual ops, vwrite() is never necessary because the caller
 *	should know vmalloc() area is valid and can use memcpy().
 *	This is for routines which have to access vmalloc area without
 *	any informaion, as /dev/kmem.
 */

long vwrite(char *buf, char *addr, unsigned long count)
{
	struct vm_struct *tmp;
	char *vaddr;
	unsigned long n, buflen;
	int copied = 0;

	/* Don't allow overflow */
	if ((unsigned long) addr + count < count)
		count = -(unsigned long) addr;
	buflen = count;

	read_lock(&vmlist_lock);
	for (tmp = vmlist; count && tmp; tmp = tmp->next) {
		vaddr = (char *) tmp->addr;
		if (addr >= vaddr + tmp->size - PAGE_SIZE)
			continue;
		while (addr < vaddr) {
			if (count == 0)
				goto finished;
			buf++;
			addr++;
			count--;
		}
		n = vaddr + tmp->size - PAGE_SIZE - addr;
		if (n > count)
			n = count;
		if (!(tmp->flags & VM_IOREMAP)) {
			aligned_vwrite(buf, addr, n);
			copied++;
		}
		buf += n;
		addr += n;
		count -= n;
	}
finished:
	read_unlock(&vmlist_lock);
	if (!copied)
		return 0;
	return buflen;
}

/**
 *	remap_vmalloc_range  -  map vmalloc pages to userspace
 *	@vma:		vma to cover (map full range of vma)
 *	@addr:		vmalloc memory
 *	@pgoff:		number of pages into addr before first page to map
 *
 *	Returns:	0 for success, -Exxx on failure
 *
 *	This function checks that addr is a valid vmalloc'ed area, and
 *	that it is big enough to cover the vma. Will return failure if
 *	that criteria isn't met.
 *
 *	Similar to remap_pfn_range() (see mm/memory.c)
 */
int remap_vmalloc_range(struct vm_area_struct *vma, void *addr,
						unsigned long pgoff)
{
	struct vm_struct *area;
	unsigned long uaddr = vma->vm_start;
	unsigned long usize = vma->vm_end - vma->vm_start;

	if ((PAGE_SIZE-1) & (unsigned long)addr)
		return -EINVAL;

	area = find_vm_area(addr);
	if (!area)
		return -EINVAL;

	if (!(area->flags & VM_USERMAP))
		return -EINVAL;

	if (usize + (pgoff << PAGE_SHIFT) > area->size - PAGE_SIZE)
		return -EINVAL;

	addr += pgoff << PAGE_SHIFT;
	do {
		struct page *page = vmalloc_to_page(addr);
		int ret;

		ret = vm_insert_page(vma, uaddr, page);
		if (ret)
			return ret;

		uaddr += PAGE_SIZE;
		addr += PAGE_SIZE;
		usize -= PAGE_SIZE;
	} while (usize > 0);

	/* Prevent "things" like memory migration? VM_flags need a cleanup... */
	vma->vm_flags |= VM_RESERVED;

	return 0;
}
EXPORT_SYMBOL(remap_vmalloc_range);

/*
 * Implement a stub for vmalloc_sync_all() if the architecture chose not to
 * have one.
 */
void  __attribute__((weak)) vmalloc_sync_all(void)
{
}


static int f(pte_t *pte, pgtable_t table, unsigned long addr, void *data)
{
	/* apply_to_page_range() does all the hard work. */
	return 0;
}

/**
 *	alloc_vm_area - allocate a range of kernel address space
 *	@size:		size of the area
 *
 *	Returns:	NULL on failure, vm_struct on success
 *
 *	This function reserves a range of kernel address space, and
 *	allocates pagetables to map that range.  No actual mappings
 *	are created.  If the kernel address space is not shared
 *	between processes, it syncs the pagetable across all
 *	processes.
 */
struct vm_struct *alloc_vm_area(size_t size)
{
	struct vm_struct *area;

	area = get_vm_area_caller(size, VM_IOREMAP,
				__builtin_return_address(0));
	if (area == NULL)
		return NULL;

	/*
	 * This ensures that page tables are constructed for this region
	 * of kernel virtual address space and mapped into init_mm.
	 */
	if (apply_to_page_range(&init_mm, (unsigned long)area->addr,
				area->size, f, NULL)) {
		free_vm_area(area);
		return NULL;
	}

	/*
	 * If the allocated address space is passed to a hypercall
	 * before being used then we cannot rely on a page fault to
	 * trigger an update of the page tables.  So sync all the page
	 * tables here.
	 */
	vmalloc_sync_all();

	return area;
}
EXPORT_SYMBOL_GPL(alloc_vm_area);

void free_vm_area(struct vm_struct *area)
{
	struct vm_struct *ret;
	ret = remove_vm_area(area->addr);
	BUG_ON(ret != area);
	kfree(area);
}
EXPORT_SYMBOL_GPL(free_vm_area);

#ifdef CONFIG_SMP
static struct vmap_area *node_to_va(struct rb_node *n)
{
	return n ? rb_entry(n, struct vmap_area, rb_node) : NULL;
}

/**
 * pvm_find_next_prev - find the next and prev vmap_area surrounding @end
 * @end: target address
 * @pnext: out arg for the next vmap_area
 * @pprev: out arg for the previous vmap_area
 *
 * Returns: %true if either or both of next and prev are found,
 *	    %false if no vmap_area exists
 *
 * Find vmap_areas end addresses of which enclose @end.  ie. if not
 * NULL, *pnext->va_end > @end and *pprev->va_end <= @end.
 */
static bool pvm_find_next_prev(unsigned long end,
			       struct vmap_area **pnext,
			       struct vmap_area **pprev)
{
	struct rb_node *n = vmap_area_root.rb_node;
	struct vmap_area *va = NULL;

	while (n) {
		va = rb_entry(n, struct vmap_area, rb_node);
		if (end < va->va_end)
			n = n->rb_left;
		else if (end > va->va_end)
			n = n->rb_right;
		else
			break;
	}

	if (!va)
		return false;

	if (va->va_end > end) {
		*pnext = va;
		*pprev = node_to_va(rb_prev(&(*pnext)->rb_node));
	} else {
		*pprev = va;
		*pnext = node_to_va(rb_next(&(*pprev)->rb_node));
	}
	return true;
}

/**
 * pvm_determine_end - find the highest aligned address between two vmap_areas
 * @pnext: in/out arg for the next vmap_area
 * @pprev: in/out arg for the previous vmap_area
 * @align: alignment
 *
 * Returns: determined end address
 *
 * Find the highest aligned address between *@pnext and *@pprev below
 * VMALLOC_END.  *@pnext and *@pprev are adjusted so that the aligned
 * down address is between the end addresses of the two vmap_areas.
 *
 * Please note that the address returned by this function may fall
 * inside *@pnext vmap_area.  The caller is responsible for checking
 * that.
 */
static unsigned long pvm_determine_end(struct vmap_area **pnext,
				       struct vmap_area **pprev,
				       unsigned long align)
{
	const unsigned long vmalloc_end = VMALLOC_END & ~(align - 1);
	unsigned long addr;

	if (*pnext)
		addr = min((*pnext)->va_start & ~(align - 1), vmalloc_end);
	else
		addr = vmalloc_end;

	while (*pprev && (*pprev)->va_end > addr) {
		*pnext = *pprev;
		*pprev = node_to_va(rb_prev(&(*pnext)->rb_node));
	}

	return addr;
}

/**
 * pcpu_get_vm_areas - allocate vmalloc areas for percpu allocator
 * @offsets: array containing offset of each area
 * @sizes: array containing size of each area
 * @nr_vms: the number of areas to allocate
 * @align: alignment, all entries in @offsets and @sizes must be aligned to this
 *
 * Returns: kmalloc'd vm_struct pointer array pointing to allocated
 *	    vm_structs on success, %NULL on failure
 *
 * Percpu allocator wants to use congruent vm areas so that it can
 * maintain the offsets among percpu areas.  This function allocates
 * congruent vmalloc areas for it with GFP_KERNEL.  These areas tend to
 * be scattered pretty far, distance between two areas easily going up
 * to gigabytes.  To avoid interacting with regular vmallocs, these
 * areas are allocated from top.
 *
 * Despite its complicated look, this allocator is rather simple.  It
 * does everything top-down and scans areas from the end looking for
 * matching slot.  While scanning, if any of the areas overlaps with
 * existing vmap_area, the base address is pulled down to fit the
 * area.  Scanning is repeated till all the areas fit and then all
 * necessary data structres are inserted and the result is returned.
 */
struct vm_struct **pcpu_get_vm_areas(const unsigned long *offsets,
				     const size_t *sizes, int nr_vms,
				     size_t align)
{
	const unsigned long vmalloc_start = ALIGN(VMALLOC_START, align);
	const unsigned long vmalloc_end = VMALLOC_END & ~(align - 1);
	struct vmap_area **vas, *prev, *next;
	struct vm_struct **vms;
	int area, area2, last_area, term_area;
	unsigned long base, start, end, last_end;
	bool purged = false;

	/* verify parameters and allocate data structures */
	BUG_ON(align & ~PAGE_MASK || !is_power_of_2(align));
	for (last_area = 0, area = 0; area < nr_vms; area++) {
		start = offsets[area];
		end = start + sizes[area];

		/* is everything aligned properly? */
		BUG_ON(!IS_ALIGNED(offsets[area], align));
		BUG_ON(!IS_ALIGNED(sizes[area], align));

		/* detect the area with the highest address */
		if (start > offsets[last_area])
			last_area = area;

		for (area2 = 0; area2 < nr_vms; area2++) {
			unsigned long start2 = offsets[area2];
			unsigned long end2 = start2 + sizes[area2];

			if (area2 == area)
				continue;

			BUG_ON(start2 >= start && start2 < end);
			BUG_ON(end2 <= end && end2 > start);
		}
	}
	last_end = offsets[last_area] + sizes[last_area];

	if (vmalloc_end - vmalloc_start < last_end) {
		WARN_ON(true);
		return NULL;
	}

	vms = kzalloc(sizeof(vms[0]) * nr_vms, GFP_KERNEL);
	vas = kzalloc(sizeof(vas[0]) * nr_vms, GFP_KERNEL);
	if (!vas || !vms)
		goto err_free;

	for (area = 0; area < nr_vms; area++) {
		vas[area] = kzalloc(sizeof(struct vmap_area), GFP_KERNEL);
		vms[area] = kzalloc(sizeof(struct vm_struct), GFP_KERNEL);
		if (!vas[area] || !vms[area])
			goto err_free;
	}
retry:
	spin_lock(&vmap_area_lock);

	/* start scanning - we scan from the top, begin with the last area */
	area = term_area = last_area;
	start = offsets[area];
	end = start + sizes[area];

	if (!pvm_find_next_prev(vmap_area_pcpu_hole, &next, &prev)) {
		base = vmalloc_end - last_end;
		goto found;
	}
	base = pvm_determine_end(&next, &prev, align) - end;

	while (true) {
		BUG_ON(next && next->va_end <= base + end);
		BUG_ON(prev && prev->va_end > base + end);

		/*
		 * base might have underflowed, add last_end before
		 * comparing.
		 */
		if (base + last_end < vmalloc_start + last_end) {
			spin_unlock(&vmap_area_lock);
			if (!purged) {
				purge_vmap_area_lazy();
				purged = true;
				goto retry;
			}
			goto err_free;
		}

		/*
		 * If next overlaps, move base downwards so that it's
		 * right below next and then recheck.
		 */
		if (next && next->va_start < base + end) {
			base = pvm_determine_end(&next, &prev, align) - end;
			term_area = area;
			continue;
		}

		/*
		 * If prev overlaps, shift down next and prev and move
		 * base so that it's right below new next and then
		 * recheck.
		 */
		if (prev && prev->va_end > base + start)  {
			next = prev;
			prev = node_to_va(rb_prev(&next->rb_node));
			base = pvm_determine_end(&next, &prev, align) - end;
			term_area = area;
			continue;
		}

		/*
		 * This area fits, move on to the previous one.  If
		 * the previous one is the terminal one, we're done.
		 */
		area = (area + nr_vms - 1) % nr_vms;
		if (area == term_area)
			break;
		start = offsets[area];
		end = start + sizes[area];
		pvm_find_next_prev(base + end, &next, &prev);
	}
found:
	/* we've found a fitting base, insert all va's */
	for (area = 0; area < nr_vms; area++) {
		struct vmap_area *va = vas[area];

		va->va_start = base + offsets[area];
		va->va_end = va->va_start + sizes[area];
		__insert_vmap_area(va);
	}

	vmap_area_pcpu_hole = base + offsets[last_area];

	spin_unlock(&vmap_area_lock);

	/* insert all vm's */
	for (area = 0; area < nr_vms; area++)
		insert_vmalloc_vm(vms[area], vas[area], VM_ALLOC,
				  pcpu_get_vm_areas);

	kfree(vas);
	return vms;

err_free:
	for (area = 0; area < nr_vms; area++) {
		if (vas)
			kfree(vas[area]);
		if (vms)
			kfree(vms[area]);
	}
	kfree(vas);
	kfree(vms);
	return NULL;
}

/**
 * pcpu_free_vm_areas - free vmalloc areas for percpu allocator
 * @vms: vm_struct pointer array returned by pcpu_get_vm_areas()
 * @nr_vms: the number of allocated areas
 *
 * Free vm_structs and the array allocated by pcpu_get_vm_areas().
 */
void pcpu_free_vm_areas(struct vm_struct **vms, int nr_vms)
{
	int i;

	for (i = 0; i < nr_vms; i++)
		free_vm_area(vms[i]);
	kfree(vms);
}
#endif	/* CONFIG_SMP */

#ifdef CONFIG_PROC_FS
static void *s_start(struct seq_file *m, loff_t *pos)
	__acquires(&vmlist_lock)
{
	loff_t n = *pos;
	struct vm_struct *v;

	read_lock(&vmlist_lock);
	v = vmlist;
	while (n > 0 && v) {
		n--;
		v = v->next;
	}
	if (!n)
		return v;

	return NULL;

}

static void *s_next(struct seq_file *m, void *p, loff_t *pos)
{
	struct vm_struct *v = p;

	++*pos;
	return v->next;
}

static void s_stop(struct seq_file *m, void *p)
	__releases(&vmlist_lock)
{
	read_unlock(&vmlist_lock);
}

static void show_numa_info(struct seq_file *m, struct vm_struct *v)
{
	if (NUMA_BUILD) {
		unsigned int nr, *counters = m->private;

		if (!counters)
			return;

		memset(counters, 0, nr_node_ids * sizeof(unsigned int));

		for (nr = 0; nr < v->nr_pages; nr++)
			counters[page_to_nid(v->pages[nr])]++;

		for_each_node_state(nr, N_HIGH_MEMORY)
			if (counters[nr])
				seq_printf(m, " N%u=%u", nr, counters[nr]);
	}
}

static int s_show(struct seq_file *m, void *p)
{
	struct vm_struct *v = p;

	seq_printf(m, "0x%p-0x%p %7ld",
		v->addr, v->addr + v->size, v->size);

	if (v->caller)
		seq_printf(m, " %pS", v->caller);

	if (v->nr_pages)
		seq_printf(m, " pages=%d", v->nr_pages);

	if (v->phys_addr)
		seq_printf(m, " phys=%llx", (unsigned long long)v->phys_addr);

	if (v->flags & VM_IOREMAP)
		seq_printf(m, " ioremap");

	if (v->flags & VM_ALLOC)
		seq_printf(m, " vmalloc");

	if (v->flags & VM_MAP)
		seq_printf(m, " vmap");

	if (v->flags & VM_USERMAP)
		seq_printf(m, " user");

	if (v->flags & VM_VPAGES)
		seq_printf(m, " vpages");

#ifdef CONFIG_DEBUG_VMALLOC
	if (v->pid)
		seq_printf(m, " pid=%d", v->pid);

	if (v->task_name)
		seq_printf(m, " task name=%s", v->task_name);
#endif

	show_numa_info(m, v);
	seq_putc(m, '\n');
	return 0;
}

static const struct seq_operations vmalloc_op = {
	.start = s_start,
	.next = s_next,
	.stop = s_stop,
	.show = s_show,
};

static int vmalloc_open(struct inode *inode, struct file *file)
{
	unsigned int *ptr = NULL;
	int ret;

	if (NUMA_BUILD) {
		ptr = kmalloc(nr_node_ids * sizeof(unsigned int), GFP_KERNEL);
		if (ptr == NULL)
			return -ENOMEM;
	}
	ret = seq_open(file, &vmalloc_op);
	if (!ret) {
		struct seq_file *m = file->private_data;
		m->private = ptr;
	} else
		kfree(ptr);
	return ret;
}

static const struct file_operations proc_vmalloc_operations = {
	.open		= vmalloc_open,
	.read		= seq_read,
	.llseek		= seq_lseek,
	.release	= seq_release_private,
};

static int __init proc_vmalloc_init(void)
{
	proc_create("vmallocinfo", S_IRUSR, NULL, &proc_vmalloc_operations);
	return 0;
}
module_init(proc_vmalloc_init);
#endif
<|MERGE_RESOLUTION|>--- conflicted
+++ resolved
@@ -1275,15 +1275,12 @@
 	vm->addr = (void *)va->va_start;
 	vm->size = va->va_end - va->va_start;
 	vm->caller = caller;
-<<<<<<< HEAD
 #ifdef CONFIG_DEBUG_VMALLOC
 	vm->pid = current->pid;
 	vm->task_name = current->comm;
 #endif
 	va->private = vm;
-=======
 	va->vm = vm;
->>>>>>> 54ea5b40
 	va->flags |= VM_VM_AREA;
 }
 
