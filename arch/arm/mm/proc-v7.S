--- conflicted
+++ resolved
@@ -375,11 +375,7 @@
 	mcr	p15, 0, r10, c15, c0, 1		@ write diagnostic register
 #endif
 #ifdef CONFIG_ARM_ERRATA_743622
-<<<<<<< HEAD
-	teq	r5, #0x00200000			@ present in r2p*
-=======
 	teq	r5, #0x00200000			@ only present in r2p*
->>>>>>> bea37381
 	mrceq	p15, 0, r10, c15, c0, 1		@ read diagnostic register
 	orreq	r10, r10, #1 << 6		@ set bit #6
 	mcreq	p15, 0, r10, c15, c0, 1		@ write diagnostic register
@@ -451,12 +447,7 @@
 	ldmia	r12, {r0-r3}
 #endif
 
-<<<<<<< HEAD
 4:	mov	r10, #0
-#ifdef HARVARD_CACHE
-=======
-3:	mov	r10, #0
->>>>>>> bea37381
 	mcr	p15, 0, r10, c7, c5, 0		@ I+BTB cache invalidate
 	dsb
 #ifdef CONFIG_MMU
