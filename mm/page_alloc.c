/*
 *  linux/mm/page_alloc.c
 *
 *  Manages the free list, the system allocates free pages here.
 *  Note that kmalloc() lives in slab.c
 *
 *  Copyright (C) 1991, 1992, 1993, 1994  Linus Torvalds
 *  Swap reorganised 29.12.95, Stephen Tweedie
 *  Support of BIGMEM added by Gerhard Wichert, Siemens AG, July 1999
 *  Reshaped it to be a zoned allocator, Ingo Molnar, Red Hat, 1999
 *  Discontiguous memory support, Kanoj Sarcar, SGI, Nov 1999
 *  Zone balancing, Kanoj Sarcar, SGI, Jan 2000
 *  Per cpu hot/cold page lists, bulk allocation, Martin J. Bligh, Sept 2002
 *          (lots of bits borrowed from Ingo Molnar & Andrew Morton)
 */

#include <linux/stddef.h>
#include <linux/mm.h>
#include <linux/swap.h>
#include <linux/interrupt.h>
#include <linux/pagemap.h>
#include <linux/jiffies.h>
#include <linux/bootmem.h>
#include <linux/memblock.h>
#include <linux/compiler.h>
#include <linux/kernel.h>
#include <linux/kmemcheck.h>
#include <linux/module.h>
#include <linux/suspend.h>
#include <linux/pagevec.h>
#include <linux/blkdev.h>
#include <linux/slab.h>
#include <linux/ratelimit.h>
#include <linux/oom.h>
#include <linux/notifier.h>
#include <linux/topology.h>
#include <linux/sysctl.h>
#include <linux/cpu.h>
#include <linux/cpuset.h>
#include <linux/memory_hotplug.h>
#include <linux/nodemask.h>
#include <linux/vmalloc.h>
#include <linux/vmstat.h>
#include <linux/mempolicy.h>
#include <linux/stop_machine.h>
#include <linux/sort.h>
#include <linux/pfn.h>
#include <linux/backing-dev.h>
#include <linux/fault-inject.h>
#include <linux/page-isolation.h>
#include <linux/page_cgroup.h>
#include <linux/debugobjects.h>
#include <linux/kmemleak.h>
#include <linux/memory.h>
#include <linux/compaction.h>
#include <trace/events/kmem.h>
#include <linux/ftrace_event.h>
#include <linux/memcontrol.h>
#include <linux/prefetch.h>

#include <asm/tlbflush.h>
#include <asm/div64.h>
#include "internal.h"

#ifdef CONFIG_USE_PERCPU_NUMA_NODE_ID
DEFINE_PER_CPU(int, numa_node);
EXPORT_PER_CPU_SYMBOL(numa_node);
#endif

#ifdef CONFIG_HAVE_MEMORYLESS_NODES
/*
 * N.B., Do NOT reference the '_numa_mem_' per cpu variable directly.
 * It will not be defined when CONFIG_HAVE_MEMORYLESS_NODES is not defined.
 * Use the accessor functions set_numa_mem(), numa_mem_id() and cpu_to_mem()
 * defined in <linux/topology.h>.
 */
DEFINE_PER_CPU(int, _numa_mem_);		/* Kernel "local memory" node */
EXPORT_PER_CPU_SYMBOL(_numa_mem_);
#endif

struct rw_semaphore page_alloc_slow_rwsem;

/*
 * Array of node states.
 */
nodemask_t node_states[NR_NODE_STATES] __read_mostly = {
	[N_POSSIBLE] = NODE_MASK_ALL,
	[N_ONLINE] = { { [0] = 1UL } },
#ifndef CONFIG_NUMA
	[N_NORMAL_MEMORY] = { { [0] = 1UL } },
#ifdef CONFIG_HIGHMEM
	[N_HIGH_MEMORY] = { { [0] = 1UL } },
#endif
	[N_CPU] = { { [0] = 1UL } },
#endif	/* NUMA */
};
EXPORT_SYMBOL(node_states);

unsigned long totalram_pages __read_mostly;
unsigned long totalreserve_pages __read_mostly;
int percpu_pagelist_fraction;
gfp_t gfp_allowed_mask __read_mostly = GFP_BOOT_MASK;

#ifdef CONFIG_COMPACTION_RETRY_DEBUG
static inline void show_buddy_info(void);
#else
static inline void show_buddy_info(void)
{
}
#endif

#ifdef CONFIG_PM_SLEEP
/*
 * The following functions are used by the suspend/hibernate code to temporarily
 * change gfp_allowed_mask in order to avoid using I/O during memory allocations
 * while devices are suspended.  To avoid races with the suspend/hibernate code,
 * they should always be called with pm_mutex held (gfp_allowed_mask also should
 * only be modified with pm_mutex held, unless the suspend/hibernate code is
 * guaranteed not to run in parallel with that modification).
 */

static gfp_t saved_gfp_mask;

void pm_restore_gfp_mask(void)
{
	WARN_ON(!mutex_is_locked(&pm_mutex));
	if (saved_gfp_mask) {
		gfp_allowed_mask = saved_gfp_mask;
		saved_gfp_mask = 0;
	}
}

void pm_restrict_gfp_mask(void)
{
	WARN_ON(!mutex_is_locked(&pm_mutex));
	WARN_ON(saved_gfp_mask);
	saved_gfp_mask = gfp_allowed_mask;
	gfp_allowed_mask &= ~GFP_IOFS;
}

static bool pm_suspending(void)
{
	if ((gfp_allowed_mask & GFP_IOFS) == GFP_IOFS)
		return false;
	return true;
}

#else

static bool pm_suspending(void)
{
	return false;
}
#endif /* CONFIG_PM_SLEEP */

#ifdef CONFIG_HUGETLB_PAGE_SIZE_VARIABLE
int pageblock_order __read_mostly;
#endif

static void __free_pages_ok(struct page *page, unsigned int order);

/*
 * results with 256, 32 in the lowmem_reserve sysctl:
 *	1G machine -> (16M dma, 800M-16M normal, 1G-800M high)
 *	1G machine -> (16M dma, 784M normal, 224M high)
 *	NORMAL allocation will leave 784M/256 of ram reserved in the ZONE_DMA
 *	HIGHMEM allocation will leave 224M/32 of ram reserved in ZONE_NORMAL
 *	HIGHMEM allocation will (224M+784M)/256 of ram reserved in ZONE_DMA
 *
 * TBD: should special case ZONE_DMA32 machines here - in those we normally
 * don't need any ZONE_NORMAL reservation
 */
int sysctl_lowmem_reserve_ratio[MAX_NR_ZONES-1] = {
#ifdef CONFIG_ZONE_DMA
	 256,
#endif
#ifdef CONFIG_ZONE_DMA32
	 256,
#endif
#ifdef CONFIG_HIGHMEM
	 32,
#endif
	 32,
};

EXPORT_SYMBOL(totalram_pages);

static char * const zone_names[MAX_NR_ZONES] = {
#ifdef CONFIG_ZONE_DMA
	 "DMA",
#endif
#ifdef CONFIG_ZONE_DMA32
	 "DMA32",
#endif
	 "Normal",
#ifdef CONFIG_HIGHMEM
	 "HighMem",
#endif
	 "Movable",
};

int min_free_kbytes = 1024;
int min_free_order_shift = 1;

static unsigned long __meminitdata nr_kernel_pages;
static unsigned long __meminitdata nr_all_pages;
static unsigned long __meminitdata dma_reserve;

#ifdef CONFIG_ARCH_POPULATES_NODE_MAP
  /*
   * MAX_ACTIVE_REGIONS determines the maximum number of distinct
   * ranges of memory (RAM) that may be registered with add_active_range().
   * Ranges passed to add_active_range() will be merged if possible
   * so the number of times add_active_range() can be called is
   * related to the number of nodes and the number of holes
   */
  #ifdef CONFIG_MAX_ACTIVE_REGIONS
    /* Allow an architecture to set MAX_ACTIVE_REGIONS to save memory */
    #define MAX_ACTIVE_REGIONS CONFIG_MAX_ACTIVE_REGIONS
  #else
    #if MAX_NUMNODES >= 32
      /* If there can be many nodes, allow up to 50 holes per node */
      #define MAX_ACTIVE_REGIONS (MAX_NUMNODES*50)
    #else
      /* By default, allow up to 256 distinct regions */
      #define MAX_ACTIVE_REGIONS 256
    #endif
  #endif

  static struct node_active_region __meminitdata early_node_map[MAX_ACTIVE_REGIONS];
  static int __meminitdata nr_nodemap_entries;
  static unsigned long __meminitdata arch_zone_lowest_possible_pfn[MAX_NR_ZONES];
  static unsigned long __meminitdata arch_zone_highest_possible_pfn[MAX_NR_ZONES];
  static unsigned long __initdata required_kernelcore;
  static unsigned long __initdata required_movablecore;
  static unsigned long __meminitdata zone_movable_pfn[MAX_NUMNODES];

  /* movable_zone is the "real" zone pages in ZONE_MOVABLE are taken from */
  int movable_zone;
  EXPORT_SYMBOL(movable_zone);
#endif /* CONFIG_ARCH_POPULATES_NODE_MAP */

#if MAX_NUMNODES > 1
int nr_node_ids __read_mostly = MAX_NUMNODES;
int nr_online_nodes __read_mostly = 1;
EXPORT_SYMBOL(nr_node_ids);
EXPORT_SYMBOL(nr_online_nodes);
#endif

int page_group_by_mobility_disabled __read_mostly;

static void set_pageblock_migratetype(struct page *page, int migratetype)
{

	if (unlikely(page_group_by_mobility_disabled))
		migratetype = MIGRATE_UNMOVABLE;

	set_pageblock_flags_group(page, (unsigned long)migratetype,
					PB_migrate, PB_migrate_end);
}

bool oom_killer_disabled __read_mostly;

#ifdef CONFIG_DEBUG_VM
static int page_outside_zone_boundaries(struct zone *zone, struct page *page)
{
	int ret = 0;
	unsigned seq;
	unsigned long pfn = page_to_pfn(page);

	do {
		seq = zone_span_seqbegin(zone);
		if (pfn >= zone->zone_start_pfn + zone->spanned_pages)
			ret = 1;
		else if (pfn < zone->zone_start_pfn)
			ret = 1;
	} while (zone_span_seqretry(zone, seq));

	return ret;
}

static int page_is_consistent(struct zone *zone, struct page *page)
{
	if (!pfn_valid_within(page_to_pfn(page)))
		return 0;
	if (zone != page_zone(page))
		return 0;

	return 1;
}
/*
 * Temporary debugging check for pages not lying within a given zone.
 */
static int bad_range(struct zone *zone, struct page *page)
{
	if (page_outside_zone_boundaries(zone, page))
		return 1;
	if (!page_is_consistent(zone, page))
		return 1;

	return 0;
}
#else
static inline int bad_range(struct zone *zone, struct page *page)
{
	return 0;
}
#endif

static void bad_page(struct page *page)
{
	static unsigned long resume;
	static unsigned long nr_shown;
	static unsigned long nr_unshown;

	/* Don't complain about poisoned pages */
	if (PageHWPoison(page)) {
		reset_page_mapcount(page); /* remove PageBuddy */
		return;
	}

	/*
	 * Allow a burst of 60 reports, then keep quiet for that minute;
	 * or allow a steady drip of one report per second.
	 */
	if (nr_shown == 60) {
		if (time_before(jiffies, resume)) {
			nr_unshown++;
			goto out;
		}
		if (nr_unshown) {
			printk(KERN_ALERT
			      "BUG: Bad page state: %lu messages suppressed\n",
				nr_unshown);
			nr_unshown = 0;
		}
		nr_shown = 0;
	}
	if (nr_shown++ == 0)
		resume = jiffies + 60 * HZ;

	printk(KERN_ALERT "BUG: Bad page state in process %s  pfn:%05lx\n",
		current->comm, page_to_pfn(page));
	dump_page(page);

	dump_stack();
out:
	/* Leave bad fields for debug, except PageBuddy could make trouble */
	reset_page_mapcount(page); /* remove PageBuddy */
	add_taint(TAINT_BAD_PAGE);
}

/*
 * Higher-order pages are called "compound pages".  They are structured thusly:
 *
 * The first PAGE_SIZE page is called the "head page".
 *
 * The remaining PAGE_SIZE pages are called "tail pages".
 *
 * All pages have PG_compound set.  All pages have their ->private pointing at
 * the head page (even the head page has this).
 *
 * The first tail page's ->lru.next holds the address of the compound page's
 * put_page() function.  Its ->lru.prev holds the order of allocation.
 * This usage means that zero-order pages may not be compound.
 */

static void free_compound_page(struct page *page)
{
	__free_pages_ok(page, compound_order(page));
}

void prep_compound_page(struct page *page, unsigned long order)
{
	int i;
	int nr_pages = 1 << order;

	set_compound_page_dtor(page, free_compound_page);
	set_compound_order(page, order);
	__SetPageHead(page);
	for (i = 1; i < nr_pages; i++) {
		struct page *p = page + i;
		__SetPageTail(p);
		set_page_count(p, 0);
		p->first_page = page;
	}
}

/* update __split_huge_page_refcount if you change this function */
static int destroy_compound_page(struct page *page, unsigned long order)
{
	int i;
	int nr_pages = 1 << order;
	int bad = 0;

	if (unlikely(compound_order(page) != order) ||
	    unlikely(!PageHead(page))) {
		bad_page(page);
		bad++;
	}

	__ClearPageHead(page);

	for (i = 1; i < nr_pages; i++) {
		struct page *p = page + i;

		if (unlikely(!PageTail(p) || (p->first_page != page))) {
			bad_page(page);
			bad++;
		}
		__ClearPageTail(p);
	}

	return bad;
}

static inline void prep_zero_page(struct page *page, int order, gfp_t gfp_flags)
{
	int i;

	/*
	 * clear_highpage() will use KM_USER0, so it's a bug to use __GFP_ZERO
	 * and __GFP_HIGHMEM from hard or soft interrupt context.
	 */
	VM_BUG_ON((gfp_flags & __GFP_HIGHMEM) && in_interrupt());
	for (i = 0; i < (1 << order); i++)
		clear_highpage(page + i);
}

static inline void set_page_order(struct page *page, int order)
{
	set_page_private(page, order);
	__SetPageBuddy(page);
}

static inline void rmv_page_order(struct page *page)
{
	__ClearPageBuddy(page);
	set_page_private(page, 0);
}

/*
 * Locate the struct page for both the matching buddy in our
 * pair (buddy1) and the combined O(n+1) page they form (page).
 *
 * 1) Any buddy B1 will have an order O twin B2 which satisfies
 * the following equation:
 *     B2 = B1 ^ (1 << O)
 * For example, if the starting buddy (buddy2) is #8 its order
 * 1 buddy is #10:
 *     B2 = 8 ^ (1 << 1) = 8 ^ 2 = 10
 *
 * 2) Any buddy B will have an order O+1 parent P which
 * satisfies the following equation:
 *     P = B & ~(1 << O)
 *
 * Assumption: *_mem_map is contiguous at least up to MAX_ORDER
 */
static inline unsigned long
__find_buddy_index(unsigned long page_idx, unsigned int order)
{
	return page_idx ^ (1 << order);
}

/*
 * This function checks whether a page is free && is the buddy
 * we can do coalesce a page and its buddy if
 * (a) the buddy is not in a hole &&
 * (b) the buddy is in the buddy system &&
 * (c) a page and its buddy have the same order &&
 * (d) a page and its buddy are in the same zone.
 *
 * For recording whether a page is in the buddy system, we set ->_mapcount -2.
 * Setting, clearing, and testing _mapcount -2 is serialized by zone->lock.
 *
 * For recording page's order, we use page_private(page).
 */
static inline int page_is_buddy(struct page *page, struct page *buddy,
								int order)
{
	if (!pfn_valid_within(page_to_pfn(buddy)))
		return 0;

	if (page_zone_id(page) != page_zone_id(buddy))
		return 0;

	if (PageBuddy(buddy) && page_order(buddy) == order) {
		VM_BUG_ON(page_count(buddy) != 0);
		return 1;
	}
	return 0;
}

/*
 * Freeing function for a buddy system allocator.
 *
 * The concept of a buddy system is to maintain direct-mapped table
 * (containing bit values) for memory blocks of various "orders".
 * The bottom level table contains the map for the smallest allocatable
 * units of memory (here, pages), and each level above it describes
 * pairs of units from the levels below, hence, "buddies".
 * At a high level, all that happens here is marking the table entry
 * at the bottom level available, and propagating the changes upward
 * as necessary, plus some accounting needed to play nicely with other
 * parts of the VM system.
 * At each level, we keep a list of pages, which are heads of continuous
 * free pages of length of (1 << order) and marked with _mapcount -2. Page's
 * order is recorded in page_private(page) field.
 * So when we are allocating or freeing one, we can derive the state of the
 * other.  That is, if we allocate a small block, and both were   
 * free, the remainder of the region must be split into blocks.   
 * If a block is freed, and its buddy is also free, then this
 * triggers coalescing into a block of larger size.            
 *
 * -- wli
 */

static inline void __free_one_page(struct page *page,
		struct zone *zone, unsigned int order,
		int migratetype)
{
	unsigned long page_idx;
	unsigned long combined_idx;
	unsigned long uninitialized_var(buddy_idx);
	struct page *buddy;

	if (unlikely(PageCompound(page)))
		if (unlikely(destroy_compound_page(page, order)))
			return;

	VM_BUG_ON(migratetype == -1);

	page_idx = page_to_pfn(page) & ((1 << MAX_ORDER) - 1);

	VM_BUG_ON(page_idx & ((1 << order) - 1));
	VM_BUG_ON(bad_range(zone, page));

	while (order < MAX_ORDER-1) {
		buddy_idx = __find_buddy_index(page_idx, order);
		buddy = page + (buddy_idx - page_idx);
		if (!page_is_buddy(page, buddy, order))
			break;

		/* Our buddy is free, merge with it and move up one order. */
		list_del(&buddy->lru);
		zone->free_area[order].nr_free--;
		rmv_page_order(buddy);
		combined_idx = buddy_idx & page_idx;
		page = page + (combined_idx - page_idx);
		page_idx = combined_idx;
		order++;
	}
	set_page_order(page, order);

	/*
	 * If this is not the largest possible page, check if the buddy
	 * of the next-highest order is free. If it is, it's possible
	 * that pages are being freed that will coalesce soon. In case,
	 * that is happening, add the free page to the tail of the list
	 * so it's less likely to be used soon and more likely to be merged
	 * as a higher order page
	 */
	if ((order < MAX_ORDER-2) && pfn_valid_within(page_to_pfn(buddy))) {
		struct page *higher_page, *higher_buddy;
		combined_idx = buddy_idx & page_idx;
		higher_page = page + (combined_idx - page_idx);
		buddy_idx = __find_buddy_index(combined_idx, order + 1);
		higher_buddy = higher_page + (buddy_idx - combined_idx);
		if (page_is_buddy(higher_page, higher_buddy, order + 1)) {
			list_add_tail(&page->lru,
				&zone->free_area[order].free_list[migratetype]);
			goto out;
		}
	}

	list_add(&page->lru, &zone->free_area[order].free_list[migratetype]);
out:
	zone->free_area[order].nr_free++;
}

/*
 * free_page_mlock() -- clean up attempts to free and mlocked() page.
 * Page should not be on lru, so no need to fix that up.
 * free_pages_check() will verify...
 */
static inline void free_page_mlock(struct page *page)
{
	__dec_zone_page_state(page, NR_MLOCK);
	__count_vm_event(UNEVICTABLE_MLOCKFREED);
}

static inline int free_pages_check(struct page *page)
{
	if (unlikely(page_mapcount(page) |
		(page->mapping != NULL)  |
		(atomic_read(&page->_count) != 0) |
		(page->flags & PAGE_FLAGS_CHECK_AT_FREE) |
		(mem_cgroup_bad_page_check(page)))) {
		bad_page(page);
		return 1;
	}
	if (page->flags & PAGE_FLAGS_CHECK_AT_PREP)
		page->flags &= ~PAGE_FLAGS_CHECK_AT_PREP;
	return 0;
}

/*
 * Frees a number of pages from the PCP lists
 * Assumes all pages on list are in same zone, and of same order.
 * count is the number of pages to free.
 *
 * If the zone was previously in an "all pages pinned" state then look to
 * see if this freeing clears that state.
 *
 * And clear the zone's pages_scanned counter, to hold off the "all pages are
 * pinned" detection logic.
 */
static void free_pcppages_bulk(struct zone *zone, int count,
					struct per_cpu_pages *pcp)
{
	int migratetype = 0;
	int batch_free = 0;
	int to_free = count;

	spin_lock(&zone->lock);
	zone->all_unreclaimable = 0;
	zone->pages_scanned = 0;

	while (to_free) {
		struct page *page;
		struct list_head *list;

		/*
		 * Remove pages from lists in a round-robin fashion. A
		 * batch_free count is maintained that is incremented when an
		 * empty list is encountered.  This is so more pages are freed
		 * off fuller lists instead of spinning excessively around empty
		 * lists
		 */
		do {
			batch_free++;
			if (++migratetype == MIGRATE_PCPTYPES)
				migratetype = 0;
			list = &pcp->lists[migratetype];
		} while (list_empty(list));

		/* This is the only non-empty list. Free them all. */
		if (batch_free == MIGRATE_PCPTYPES)
			batch_free = to_free;

		do {
			page = list_entry(list->prev, struct page, lru);
			/* must delete as __free_one_page list manipulates */
			list_del(&page->lru);
			/* MIGRATE_MOVABLE list may include MIGRATE_RESERVEs */
			__free_one_page(page, zone, 0, page_private(page));
			trace_mm_page_pcpu_drain(page, 0, page_private(page));
		} while (--to_free && --batch_free && !list_empty(list));
	}
	__mod_zone_page_state(zone, NR_FREE_PAGES, count);
	spin_unlock(&zone->lock);
}

static void free_one_page(struct zone *zone, struct page *page, int order,
				int migratetype)
{
	spin_lock(&zone->lock);
	zone->all_unreclaimable = 0;
	zone->pages_scanned = 0;

	__free_one_page(page, zone, order, migratetype);
	__mod_zone_page_state(zone, NR_FREE_PAGES, 1 << order);
	spin_unlock(&zone->lock);
}

static bool free_pages_prepare(struct page *page, unsigned int order)
{
	int i;
	int bad = 0;

	trace_mm_page_free_direct(page, order);
	kmemcheck_free_shadow(page, order);

	if (PageAnon(page))
		page->mapping = NULL;
	for (i = 0; i < (1 << order); i++)
		bad += free_pages_check(page + i);
	if (bad)
		return false;

	if (!PageHighMem(page)) {
		debug_check_no_locks_freed(page_address(page),PAGE_SIZE<<order);
		debug_check_no_obj_freed(page_address(page),
					   PAGE_SIZE << order);
	}
	arch_free_page(page, order);
	kernel_map_pages(page, 1 << order, 0);

	return true;
}

static void __free_pages_ok(struct page *page, unsigned int order)
{
	unsigned long flags;
	int wasMlocked = __TestClearPageMlocked(page);

	if (!free_pages_prepare(page, order))
		return;

	local_irq_save(flags);
	if (unlikely(wasMlocked))
		free_page_mlock(page);
	__count_vm_events(PGFREE, 1 << order);
	free_one_page(page_zone(page), page, order,
					get_pageblock_migratetype(page));
	local_irq_restore(flags);
}

/*
 * permit the bootmem allocator to evade page validation on high-order frees
 */
void __meminit __free_pages_bootmem(struct page *page, unsigned int order)
{
	if (order == 0) {
		__ClearPageReserved(page);
		set_page_count(page, 0);
		set_page_refcounted(page);
		__free_page(page);
	} else {
		int loop;

		prefetchw(page);
		for (loop = 0; loop < BITS_PER_LONG; loop++) {
			struct page *p = &page[loop];

			if (loop + 1 < BITS_PER_LONG)
				prefetchw(p + 1);
			__ClearPageReserved(p);
			set_page_count(p, 0);
		}

		set_page_refcounted(page);
		__free_pages(page, order);
	}
}


/*
 * The order of subdivision here is critical for the IO subsystem.
 * Please do not alter this order without good reasons and regression
 * testing. Specifically, as large blocks of memory are subdivided,
 * the order in which smaller blocks are delivered depends on the order
 * they're subdivided in this function. This is the primary factor
 * influencing the order in which pages are delivered to the IO
 * subsystem according to empirical testing, and this is also justified
 * by considering the behavior of a buddy system containing a single
 * large block of memory acted on by a series of small allocations.
 * This behavior is a critical factor in sglist merging's success.
 *
 * -- wli
 */
static inline void expand(struct zone *zone, struct page *page,
	int low, int high, struct free_area *area,
	int migratetype)
{
	unsigned long size = 1 << high;

	while (high > low) {
		area--;
		high--;
		size >>= 1;
		VM_BUG_ON(bad_range(zone, &page[size]));
		list_add(&page[size].lru, &area->free_list[migratetype]);
		area->nr_free++;
		set_page_order(&page[size], high);
	}
}

/*
 * This page is about to be returned from the page allocator
 */
static inline int check_new_page(struct page *page)
{
	if (unlikely(page_mapcount(page) |
		(page->mapping != NULL)  |
		(atomic_read(&page->_count) != 0)  |
		(page->flags & PAGE_FLAGS_CHECK_AT_PREP) |
		(mem_cgroup_bad_page_check(page)))) {
		bad_page(page);
		return 1;
	}
	return 0;
}

static int prep_new_page(struct page *page, int order, gfp_t gfp_flags)
{
	int i;

	for (i = 0; i < (1 << order); i++) {
		struct page *p = page + i;
		if (unlikely(check_new_page(p)))
			return 1;
	}

	set_page_private(page, 0);
	set_page_refcounted(page);

	arch_alloc_page(page, order);
	kernel_map_pages(page, 1 << order, 1);

	if (gfp_flags & __GFP_ZERO)
		prep_zero_page(page, order, gfp_flags);

	if (order && (gfp_flags & __GFP_COMP))
		prep_compound_page(page, order);

	return 0;
}

/*
 * Go through the free lists for the given migratetype and remove
 * the smallest available page from the freelists
 */
static inline
struct page *__rmqueue_smallest(struct zone *zone, unsigned int order,
						int migratetype)
{
	unsigned int current_order;
	struct free_area * area;
	struct page *page;

	/* Find a page of the appropriate size in the preferred list */
	for (current_order = order; current_order < MAX_ORDER; ++current_order) {
		area = &(zone->free_area[current_order]);
		if (list_empty(&area->free_list[migratetype]))
			continue;

		page = list_entry(area->free_list[migratetype].next,
							struct page, lru);
		list_del(&page->lru);
		rmv_page_order(page);
		area->nr_free--;
		expand(zone, page, order, current_order, area, migratetype);
		return page;
	}

	return NULL;
}


/*
 * This array describes the order lists are fallen back to when
 * the free lists for the desirable migrate type are depleted
 */
static int fallbacks[MIGRATE_TYPES][MIGRATE_TYPES-1] = {
	[MIGRATE_UNMOVABLE]   = { MIGRATE_RECLAIMABLE, MIGRATE_MOVABLE,   MIGRATE_RESERVE },
	[MIGRATE_RECLAIMABLE] = { MIGRATE_UNMOVABLE,   MIGRATE_MOVABLE,   MIGRATE_RESERVE },
	[MIGRATE_MOVABLE]     = { MIGRATE_RECLAIMABLE, MIGRATE_UNMOVABLE, MIGRATE_RESERVE },
	[MIGRATE_RESERVE]     = { MIGRATE_RESERVE,     MIGRATE_RESERVE,   MIGRATE_RESERVE }, /* Never used */
};

/*
 * Move the free pages in a range to the free lists of the requested type.
 * Note that start_page and end_pages are not aligned on a pageblock
 * boundary. If alignment is required, use move_freepages_block()
 */
static int move_freepages(struct zone *zone,
			  struct page *start_page, struct page *end_page,
			  int migratetype)
{
	struct page *page;
	unsigned long order;
	int pages_moved = 0;

#ifndef CONFIG_HOLES_IN_ZONE
	/*
	 * page_zone is not safe to call in this context when
	 * CONFIG_HOLES_IN_ZONE is set. This bug check is probably redundant
	 * anyway as we check zone boundaries in move_freepages_block().
	 * Remove at a later date when no bug reports exist related to
	 * grouping pages by mobility
	 */
	BUG_ON(page_zone(start_page) != page_zone(end_page));
#endif

	for (page = start_page; page <= end_page;) {
		/* Make sure we are not inadvertently changing nodes */
		VM_BUG_ON(page_to_nid(page) != zone_to_nid(zone));

		if (!pfn_valid_within(page_to_pfn(page))) {
			page++;
			continue;
		}

		if (!PageBuddy(page)) {
			page++;
			continue;
		}

		order = page_order(page);
		list_move(&page->lru,
			  &zone->free_area[order].free_list[migratetype]);
		page += 1 << order;
		pages_moved += 1 << order;
	}

	return pages_moved;
}

static int move_freepages_block(struct zone *zone, struct page *page,
				int migratetype)
{
	unsigned long start_pfn, end_pfn;
	struct page *start_page, *end_page;

	start_pfn = page_to_pfn(page);
	start_pfn = start_pfn & ~(pageblock_nr_pages-1);
	start_page = pfn_to_page(start_pfn);
	end_page = start_page + pageblock_nr_pages - 1;
	end_pfn = start_pfn + pageblock_nr_pages - 1;

	/* Do not cross zone boundaries */
	if (start_pfn < zone->zone_start_pfn)
		start_page = page;
	if (end_pfn >= zone->zone_start_pfn + zone->spanned_pages)
		return 0;

	return move_freepages(zone, start_page, end_page, migratetype);
}

static void change_pageblock_range(struct page *pageblock_page,
					int start_order, int migratetype)
{
	int nr_pageblocks = 1 << (start_order - pageblock_order);

	while (nr_pageblocks--) {
		set_pageblock_migratetype(pageblock_page, migratetype);
		pageblock_page += pageblock_nr_pages;
	}
}

/* Remove an element from the buddy allocator from the fallback list */
static inline struct page *
__rmqueue_fallback(struct zone *zone, int order, int start_migratetype)
{
	struct free_area * area;
	int current_order;
	struct page *page;
	int migratetype, i;

	/* Find the largest possible block of pages in the other list */
	for (current_order = MAX_ORDER-1; current_order >= order;
						--current_order) {
		for (i = 0; i < MIGRATE_TYPES - 1; i++) {
			migratetype = fallbacks[start_migratetype][i];

			/* MIGRATE_RESERVE handled later if necessary */
			if (migratetype == MIGRATE_RESERVE)
				continue;

			area = &(zone->free_area[current_order]);
			if (list_empty(&area->free_list[migratetype]))
				continue;

			page = list_entry(area->free_list[migratetype].next,
					struct page, lru);
			area->nr_free--;

			/*
			 * If breaking a large block of pages, move all free
			 * pages to the preferred allocation list. If falling
			 * back for a reclaimable kernel allocation, be more
			 * aggressive about taking ownership of free pages
			 */
			if (unlikely(current_order >= (pageblock_order >> 1)) ||
					start_migratetype == MIGRATE_RECLAIMABLE ||
					page_group_by_mobility_disabled) {
				unsigned long pages;
				pages = move_freepages_block(zone, page,
								start_migratetype);

				/* Claim the whole block if over half of it is free */
				if (pages >= (1 << (pageblock_order-1)) ||
						page_group_by_mobility_disabled)
					set_pageblock_migratetype(page,
								start_migratetype);

				migratetype = start_migratetype;
			}

			/* Remove the page from the freelists */
			list_del(&page->lru);
			rmv_page_order(page);

			/* Take ownership for orders >= pageblock_order */
			if (current_order >= pageblock_order)
				change_pageblock_range(page, current_order,
							start_migratetype);

			expand(zone, page, order, current_order, area, migratetype);

			trace_mm_page_alloc_extfrag(page, order, current_order,
				start_migratetype, migratetype);

			return page;
		}
	}

	return NULL;
}

/*
 * Do the hard work of removing an element from the buddy allocator.
 * Call me with the zone->lock already held.
 */
static struct page *__rmqueue(struct zone *zone, unsigned int order,
						int migratetype)
{
	struct page *page;

retry_reserve:
	page = __rmqueue_smallest(zone, order, migratetype);

	if (unlikely(!page) && migratetype != MIGRATE_RESERVE) {
		page = __rmqueue_fallback(zone, order, migratetype);

		/*
		 * Use MIGRATE_RESERVE rather than fail an allocation. goto
		 * is used because __rmqueue_smallest is an inline function
		 * and we want just one call site
		 */
		if (!page) {
			migratetype = MIGRATE_RESERVE;
			goto retry_reserve;
		}
	}

	trace_mm_page_alloc_zone_locked(page, order, migratetype);
	return page;
}

/* 
 * Obtain a specified number of elements from the buddy allocator, all under
 * a single hold of the lock, for efficiency.  Add them to the supplied list.
 * Returns the number of new pages which were placed at *list.
 */
static int rmqueue_bulk(struct zone *zone, unsigned int order, 
			unsigned long count, struct list_head *list,
			int migratetype, int cold)
{
	int i;
	
	spin_lock(&zone->lock);
	for (i = 0; i < count; ++i) {
		struct page *page = __rmqueue(zone, order, migratetype);
		if (unlikely(page == NULL))
			break;

		/*
		 * Split buddy pages returned by expand() are received here
		 * in physical page order. The page is added to the callers and
		 * list and the list head then moves forward. From the callers
		 * perspective, the linked list is ordered by page number in
		 * some conditions. This is useful for IO devices that can
		 * merge IO requests if the physical pages are ordered
		 * properly.
		 */
		if (likely(cold == 0))
			list_add(&page->lru, list);
		else
			list_add_tail(&page->lru, list);
		set_page_private(page, migratetype);
		list = &page->lru;
	}
	__mod_zone_page_state(zone, NR_FREE_PAGES, -(i << order));
	spin_unlock(&zone->lock);
	return i;
}

#ifdef CONFIG_NUMA
/*
 * Called from the vmstat counter updater to drain pagesets of this
 * currently executing processor on remote nodes after they have
 * expired.
 *
 * Note that this function must be called with the thread pinned to
 * a single processor.
 */
void drain_zone_pages(struct zone *zone, struct per_cpu_pages *pcp)
{
	unsigned long flags;
	int to_drain;

	local_irq_save(flags);
	if (pcp->count >= pcp->batch)
		to_drain = pcp->batch;
	else
		to_drain = pcp->count;
	free_pcppages_bulk(zone, to_drain, pcp);
	pcp->count -= to_drain;
	local_irq_restore(flags);
}
#endif

/*
 * Drain pages of the indicated processor.
 *
 * The processor must either be the current processor and the
 * thread pinned to the current processor or a processor that
 * is not online.
 */
static void drain_pages(unsigned int cpu)
{
	unsigned long flags;
	struct zone *zone;

	for_each_populated_zone(zone) {
		struct per_cpu_pageset *pset;
		struct per_cpu_pages *pcp;

		local_irq_save(flags);
		pset = per_cpu_ptr(zone->pageset, cpu);

		pcp = &pset->pcp;
		if (pcp->count) {
			free_pcppages_bulk(zone, pcp->count, pcp);
			pcp->count = 0;
		}
		local_irq_restore(flags);
	}
}

/*
 * Spill all of this CPU's per-cpu pages back into the buddy allocator.
 */
void drain_local_pages(void *arg)
{
	drain_pages(smp_processor_id());
}

/*
 * Spill all the per-cpu pages from all CPUs back into the buddy allocator
 */
void drain_all_pages(void)
{
	on_each_cpu(drain_local_pages, NULL, 1);
}

#ifdef CONFIG_HIBERNATION

void mark_free_pages(struct zone *zone)
{
	unsigned long pfn, max_zone_pfn;
	unsigned long flags;
	int order, t;
	struct list_head *curr;

	if (!zone->spanned_pages)
		return;

	spin_lock_irqsave(&zone->lock, flags);

	max_zone_pfn = zone->zone_start_pfn + zone->spanned_pages;
	for (pfn = zone->zone_start_pfn; pfn < max_zone_pfn; pfn++)
		if (pfn_valid(pfn)) {
			struct page *page = pfn_to_page(pfn);

			if (!swsusp_page_is_forbidden(page))
				swsusp_unset_page_free(page);
		}

	for_each_migratetype_order(order, t) {
		list_for_each(curr, &zone->free_area[order].free_list[t]) {
			unsigned long i;

			pfn = page_to_pfn(list_entry(curr, struct page, lru));
			for (i = 0; i < (1UL << order); i++)
				swsusp_set_page_free(pfn_to_page(pfn + i));
		}
	}
	spin_unlock_irqrestore(&zone->lock, flags);
}
#endif /* CONFIG_PM */

/*
 * Free a 0-order page
 * cold == 1 ? free a cold page : free a hot page
 */
void free_hot_cold_page(struct page *page, int cold)
{
	struct zone *zone = page_zone(page);
	struct per_cpu_pages *pcp;
	unsigned long flags;
	int migratetype;
	int wasMlocked = __TestClearPageMlocked(page);

	if (!free_pages_prepare(page, 0))
		return;

	migratetype = get_pageblock_migratetype(page);
	set_page_private(page, migratetype);
	local_irq_save(flags);
	if (unlikely(wasMlocked))
		free_page_mlock(page);
	__count_vm_event(PGFREE);

	/*
	 * We only track unmovable, reclaimable and movable on pcp lists.
	 * Free ISOLATE pages back to the allocator because they are being
	 * offlined but treat RESERVE as movable pages so we can get those
	 * areas back if necessary. Otherwise, we may have to free
	 * excessively into the page allocator
	 */
	if (migratetype >= MIGRATE_PCPTYPES) {
		if (unlikely(migratetype == MIGRATE_ISOLATE)) {
			free_one_page(zone, page, 0, migratetype);
			goto out;
		}
		migratetype = MIGRATE_MOVABLE;
	}

	pcp = &this_cpu_ptr(zone->pageset)->pcp;
	if (cold)
		list_add_tail(&page->lru, &pcp->lists[migratetype]);
	else
		list_add(&page->lru, &pcp->lists[migratetype]);
	pcp->count++;
	if (pcp->count >= pcp->high) {
		free_pcppages_bulk(zone, pcp->batch, pcp);
		pcp->count -= pcp->batch;
	}

out:
	local_irq_restore(flags);
}

/*
 * split_page takes a non-compound higher-order page, and splits it into
 * n (1<<order) sub-pages: page[0..n]
 * Each sub-page must be freed individually.
 *
 * Note: this is probably too low level an operation for use in drivers.
 * Please consult with lkml before using this in your driver.
 */
void split_page(struct page *page, unsigned int order)
{
	int i;

	VM_BUG_ON(PageCompound(page));
	VM_BUG_ON(!page_count(page));

#ifdef CONFIG_KMEMCHECK
	/*
	 * Split shadow pages too, because free(page[0]) would
	 * otherwise free the whole shadow.
	 */
	if (kmemcheck_page_is_tracked(page))
		split_page(virt_to_page(page[0].shadow), order);
#endif

	for (i = 1; i < (1 << order); i++)
		set_page_refcounted(page + i);
}

/*
 * Similar to split_page except the page is already free. As this is only
 * being used for migration, the migratetype of the block also changes.
 * As this is called with interrupts disabled, the caller is responsible
 * for calling arch_alloc_page() and kernel_map_page() after interrupts
 * are enabled.
 *
 * Note: this is probably too low level an operation for use in drivers.
 * Please consult with lkml before using this in your driver.
 */
int split_free_page(struct page *page)
{
	unsigned int order;
	unsigned long watermark;
	struct zone *zone;

	BUG_ON(!PageBuddy(page));

	zone = page_zone(page);
	order = page_order(page);

	/* Obey watermarks as if the page was being allocated */
	watermark = low_wmark_pages(zone) + (1 << order);
	if (!zone_watermark_ok(zone, 0, watermark, 0, 0))
		return 0;

	/* Remove page from free list */
	list_del(&page->lru);
	zone->free_area[order].nr_free--;
	rmv_page_order(page);
	__mod_zone_page_state(zone, NR_FREE_PAGES, -(1UL << order));

	/* Split into individual pages */
	set_page_refcounted(page);
	split_page(page, order);

	if (order >= pageblock_order - 1) {
		struct page *endpage = page + (1 << order) - 1;
		for (; page < endpage; page += pageblock_nr_pages)
			set_pageblock_migratetype(page, MIGRATE_MOVABLE);
	}

	return 1 << order;
}

/*
 * Really, prep_compound_page() should be called from __rmqueue_bulk().  But
 * we cheat by calling it from here, in the order > 0 path.  Saves a branch
 * or two.
 */
static inline
struct page *buffered_rmqueue(struct zone *preferred_zone,
			struct zone *zone, int order, gfp_t gfp_flags,
			int migratetype)
{
	unsigned long flags;
	struct page *page;
	int cold = !!(gfp_flags & __GFP_COLD);

again:
	if (likely(order == 0)) {
		struct per_cpu_pages *pcp;
		struct list_head *list;

		local_irq_save(flags);
		pcp = &this_cpu_ptr(zone->pageset)->pcp;
		list = &pcp->lists[migratetype];
		if (list_empty(list)) {
			pcp->count += rmqueue_bulk(zone, 0,
					pcp->batch, list,
					migratetype, cold);
			if (unlikely(list_empty(list)))
				goto failed;
		}

		if (cold)
			page = list_entry(list->prev, struct page, lru);
		else
			page = list_entry(list->next, struct page, lru);

		list_del(&page->lru);
		pcp->count--;
	} else {
		if (unlikely(gfp_flags & __GFP_NOFAIL)) {
			/*
			 * __GFP_NOFAIL is not to be used in new code.
			 *
			 * All __GFP_NOFAIL callers should be fixed so that they
			 * properly detect and handle allocation failures.
			 *
			 * We most definitely don't want callers attempting to
			 * allocate greater than order-1 page units with
			 * __GFP_NOFAIL.
			 */
			WARN_ON_ONCE(order > 1);
		}
		spin_lock_irqsave(&zone->lock, flags);
		page = __rmqueue(zone, order, migratetype);
		spin_unlock(&zone->lock);
		if (!page)
			goto failed;
		__mod_zone_page_state(zone, NR_FREE_PAGES, -(1 << order));
	}

	__count_zone_vm_events(PGALLOC, zone, 1 << order);
	zone_statistics(preferred_zone, zone, gfp_flags);
	local_irq_restore(flags);

	VM_BUG_ON(bad_range(zone, page));
	if (prep_new_page(page, order, gfp_flags))
		goto again;
	return page;

failed:
	local_irq_restore(flags);
	return NULL;
}

/* The ALLOC_WMARK bits are used as an index to zone->watermark */
#define ALLOC_WMARK_MIN		WMARK_MIN
#define ALLOC_WMARK_LOW		WMARK_LOW
#define ALLOC_WMARK_HIGH	WMARK_HIGH
#define ALLOC_NO_WATERMARKS	0x04 /* don't check watermarks at all */

/* Mask to get the watermark bits */
#define ALLOC_WMARK_MASK	(ALLOC_NO_WATERMARKS-1)

#define ALLOC_HARDER		0x10 /* try to alloc harder */
#define ALLOC_HIGH		0x20 /* __GFP_HIGH set */
#define ALLOC_CPUSET		0x40 /* check for correct cpuset */

#ifdef CONFIG_FAIL_PAGE_ALLOC

static struct fail_page_alloc_attr {
	struct fault_attr attr;

	u32 ignore_gfp_highmem;
	u32 ignore_gfp_wait;
	u32 min_order;

#ifdef CONFIG_FAULT_INJECTION_DEBUG_FS

	struct dentry *ignore_gfp_highmem_file;
	struct dentry *ignore_gfp_wait_file;
	struct dentry *min_order_file;

#endif /* CONFIG_FAULT_INJECTION_DEBUG_FS */

} fail_page_alloc = {
	.attr = FAULT_ATTR_INITIALIZER,
	.ignore_gfp_wait = 1,
	.ignore_gfp_highmem = 1,
	.min_order = 1,
};

static int __init setup_fail_page_alloc(char *str)
{
	return setup_fault_attr(&fail_page_alloc.attr, str);
}
__setup("fail_page_alloc=", setup_fail_page_alloc);

static int should_fail_alloc_page(gfp_t gfp_mask, unsigned int order)
{
	if (order < fail_page_alloc.min_order)
		return 0;
	if (gfp_mask & __GFP_NOFAIL)
		return 0;
	if (fail_page_alloc.ignore_gfp_highmem && (gfp_mask & __GFP_HIGHMEM))
		return 0;
	if (fail_page_alloc.ignore_gfp_wait && (gfp_mask & __GFP_WAIT))
		return 0;

	return should_fail(&fail_page_alloc.attr, 1 << order);
}

#ifdef CONFIG_FAULT_INJECTION_DEBUG_FS

static int __init fail_page_alloc_debugfs(void)
{
	mode_t mode = S_IFREG | S_IRUSR | S_IWUSR;
	struct dentry *dir;
	int err;

	err = init_fault_attr_dentries(&fail_page_alloc.attr,
				       "fail_page_alloc");
	if (err)
		return err;
	dir = fail_page_alloc.attr.dentries.dir;

	fail_page_alloc.ignore_gfp_wait_file =
		debugfs_create_bool("ignore-gfp-wait", mode, dir,
				      &fail_page_alloc.ignore_gfp_wait);

	fail_page_alloc.ignore_gfp_highmem_file =
		debugfs_create_bool("ignore-gfp-highmem", mode, dir,
				      &fail_page_alloc.ignore_gfp_highmem);
	fail_page_alloc.min_order_file =
		debugfs_create_u32("min-order", mode, dir,
				   &fail_page_alloc.min_order);

	if (!fail_page_alloc.ignore_gfp_wait_file ||
            !fail_page_alloc.ignore_gfp_highmem_file ||
            !fail_page_alloc.min_order_file) {
		err = -ENOMEM;
		debugfs_remove(fail_page_alloc.ignore_gfp_wait_file);
		debugfs_remove(fail_page_alloc.ignore_gfp_highmem_file);
		debugfs_remove(fail_page_alloc.min_order_file);
		cleanup_fault_attr_dentries(&fail_page_alloc.attr);
	}

	return err;
}

late_initcall(fail_page_alloc_debugfs);

#endif /* CONFIG_FAULT_INJECTION_DEBUG_FS */

#else /* CONFIG_FAIL_PAGE_ALLOC */

static inline int should_fail_alloc_page(gfp_t gfp_mask, unsigned int order)
{
	return 0;
}

#endif /* CONFIG_FAIL_PAGE_ALLOC */

/*
 * Return true if free pages are above 'mark'. This takes into account the order
 * of the allocation.
 */
static bool __zone_watermark_ok(struct zone *z, int order, unsigned long mark,
		      int classzone_idx, int alloc_flags, long free_pages)
{
	/* free_pages my go negative - that's OK */
	long min = mark;
	int o;

	free_pages -= (1 << order) + 1;
	if (alloc_flags & ALLOC_HIGH)
		min -= min / 2;
	if (alloc_flags & ALLOC_HARDER)
		min -= min / 4;

	if (free_pages <= min + z->lowmem_reserve[classzone_idx])
		return false;
	for (o = 0; o < order; o++) {
		/* At the next order, this order's pages become unavailable */
		free_pages -= z->free_area[o].nr_free << o;

		/* Require fewer higher order pages to be free */
		min >>= min_free_order_shift;

		if (free_pages <= min)
			return false;
	}
	return true;
}

bool zone_watermark_ok(struct zone *z, int order, unsigned long mark,
		      int classzone_idx, int alloc_flags)
{
	return __zone_watermark_ok(z, order, mark, classzone_idx, alloc_flags,
					zone_page_state(z, NR_FREE_PAGES));
}

bool zone_watermark_ok_safe(struct zone *z, int order, unsigned long mark,
		      int classzone_idx, int alloc_flags)
{
	long free_pages = zone_page_state(z, NR_FREE_PAGES);

	if (z->percpu_drift_mark && free_pages < z->percpu_drift_mark)
		free_pages = zone_page_state_snapshot(z, NR_FREE_PAGES);

	return __zone_watermark_ok(z, order, mark, classzone_idx, alloc_flags,
								free_pages);
}

#ifdef CONFIG_NUMA
/*
 * zlc_setup - Setup for "zonelist cache".  Uses cached zone data to
 * skip over zones that are not allowed by the cpuset, or that have
 * been recently (in last second) found to be nearly full.  See further
 * comments in mmzone.h.  Reduces cache footprint of zonelist scans
 * that have to skip over a lot of full or unallowed zones.
 *
 * If the zonelist cache is present in the passed in zonelist, then
 * returns a pointer to the allowed node mask (either the current
 * tasks mems_allowed, or node_states[N_HIGH_MEMORY].)
 *
 * If the zonelist cache is not available for this zonelist, does
 * nothing and returns NULL.
 *
 * If the fullzones BITMAP in the zonelist cache is stale (more than
 * a second since last zap'd) then we zap it out (clear its bits.)
 *
 * We hold off even calling zlc_setup, until after we've checked the
 * first zone in the zonelist, on the theory that most allocations will
 * be satisfied from that first zone, so best to examine that zone as
 * quickly as we can.
 */
static nodemask_t *zlc_setup(struct zonelist *zonelist, int alloc_flags)
{
	struct zonelist_cache *zlc;	/* cached zonelist speedup info */
	nodemask_t *allowednodes;	/* zonelist_cache approximation */

	zlc = zonelist->zlcache_ptr;
	if (!zlc)
		return NULL;

	if (time_after(jiffies, zlc->last_full_zap + HZ)) {
		bitmap_zero(zlc->fullzones, MAX_ZONES_PER_ZONELIST);
		zlc->last_full_zap = jiffies;
	}

	allowednodes = !in_interrupt() && (alloc_flags & ALLOC_CPUSET) ?
					&cpuset_current_mems_allowed :
					&node_states[N_HIGH_MEMORY];
	return allowednodes;
}

/*
 * Given 'z' scanning a zonelist, run a couple of quick checks to see
 * if it is worth looking at further for free memory:
 *  1) Check that the zone isn't thought to be full (doesn't have its
 *     bit set in the zonelist_cache fullzones BITMAP).
 *  2) Check that the zones node (obtained from the zonelist_cache
 *     z_to_n[] mapping) is allowed in the passed in allowednodes mask.
 * Return true (non-zero) if zone is worth looking at further, or
 * else return false (zero) if it is not.
 *
 * This check -ignores- the distinction between various watermarks,
 * such as GFP_HIGH, GFP_ATOMIC, PF_MEMALLOC, ...  If a zone is
 * found to be full for any variation of these watermarks, it will
 * be considered full for up to one second by all requests, unless
 * we are so low on memory on all allowed nodes that we are forced
 * into the second scan of the zonelist.
 *
 * In the second scan we ignore this zonelist cache and exactly
 * apply the watermarks to all zones, even it is slower to do so.
 * We are low on memory in the second scan, and should leave no stone
 * unturned looking for a free page.
 */
static int zlc_zone_worth_trying(struct zonelist *zonelist, struct zoneref *z,
						nodemask_t *allowednodes)
{
	struct zonelist_cache *zlc;	/* cached zonelist speedup info */
	int i;				/* index of *z in zonelist zones */
	int n;				/* node that zone *z is on */

	zlc = zonelist->zlcache_ptr;
	if (!zlc)
		return 1;

	i = z - zonelist->_zonerefs;
	n = zlc->z_to_n[i];

	/* This zone is worth trying if it is allowed but not full */
	return node_isset(n, *allowednodes) && !test_bit(i, zlc->fullzones);
}

/*
 * Given 'z' scanning a zonelist, set the corresponding bit in
 * zlc->fullzones, so that subsequent attempts to allocate a page
 * from that zone don't waste time re-examining it.
 */
static void zlc_mark_zone_full(struct zonelist *zonelist, struct zoneref *z)
{
	struct zonelist_cache *zlc;	/* cached zonelist speedup info */
	int i;				/* index of *z in zonelist zones */

	zlc = zonelist->zlcache_ptr;
	if (!zlc)
		return;

	i = z - zonelist->_zonerefs;

	set_bit(i, zlc->fullzones);
}

/*
 * clear all zones full, called after direct reclaim makes progress so that
 * a zone that was recently full is not skipped over for up to a second
 */
static void zlc_clear_zones_full(struct zonelist *zonelist)
{
	struct zonelist_cache *zlc;	/* cached zonelist speedup info */

	zlc = zonelist->zlcache_ptr;
	if (!zlc)
		return;

	bitmap_zero(zlc->fullzones, MAX_ZONES_PER_ZONELIST);
}

#else	/* CONFIG_NUMA */

static nodemask_t *zlc_setup(struct zonelist *zonelist, int alloc_flags)
{
	return NULL;
}

static int zlc_zone_worth_trying(struct zonelist *zonelist, struct zoneref *z,
				nodemask_t *allowednodes)
{
	return 1;
}

static void zlc_mark_zone_full(struct zonelist *zonelist, struct zoneref *z)
{
}

static void zlc_clear_zones_full(struct zonelist *zonelist)
{
}
#endif	/* CONFIG_NUMA */

/*
 * get_page_from_freelist goes through the zonelist trying to allocate
 * a page.
 */
static struct page *
get_page_from_freelist(gfp_t gfp_mask, nodemask_t *nodemask, unsigned int order,
		struct zonelist *zonelist, int high_zoneidx, int alloc_flags,
		struct zone *preferred_zone, int migratetype)
{
	struct zoneref *z;
	struct page *page = NULL;
	int classzone_idx;
	struct zone *zone;
	nodemask_t *allowednodes = NULL;/* zonelist_cache approximation */
	int zlc_active = 0;		/* set if using zonelist_cache */
	int did_zlc_setup = 0;		/* just call zlc_setup() one time */

	classzone_idx = zone_idx(preferred_zone);
zonelist_scan:
	/*
	 * Scan zonelist, looking for a zone with enough free.
	 * See also cpuset_zone_allowed() comment in kernel/cpuset.c.
	 */
	for_each_zone_zonelist_nodemask(zone, z, zonelist,
						high_zoneidx, nodemask) {
		if (NUMA_BUILD && zlc_active &&
			!zlc_zone_worth_trying(zonelist, z, allowednodes))
				continue;
		if ((alloc_flags & ALLOC_CPUSET) &&
			!cpuset_zone_allowed_softwall(zone, gfp_mask))
				continue;

		BUILD_BUG_ON(ALLOC_NO_WATERMARKS < NR_WMARK);
		if (!(alloc_flags & ALLOC_NO_WATERMARKS)) {
			unsigned long mark;
			int ret;

			mark = zone->watermark[alloc_flags & ALLOC_WMARK_MASK];
			if (zone_watermark_ok(zone, order, mark,
				    classzone_idx, alloc_flags))
				goto try_this_zone;

			if (NUMA_BUILD && !did_zlc_setup && nr_online_nodes > 1) {
				/*
				 * we do zlc_setup if there are multiple nodes
				 * and before considering the first zone allowed
				 * by the cpuset.
				 */
				allowednodes = zlc_setup(zonelist, alloc_flags);
				zlc_active = 1;
				did_zlc_setup = 1;
			}

			if (zone_reclaim_mode == 0)
				goto this_zone_full;

			/*
			 * As we may have just activated ZLC, check if the first
			 * eligible zone has failed zone_reclaim recently.
			 */
			if (NUMA_BUILD && zlc_active &&
				!zlc_zone_worth_trying(zonelist, z, allowednodes))
				continue;

			ret = zone_reclaim(zone, gfp_mask, order);
			switch (ret) {
			case ZONE_RECLAIM_NOSCAN:
				/* did not scan */
				continue;
			case ZONE_RECLAIM_FULL:
				/* scanned but unreclaimable */
				continue;
			default:
				/* did we reclaim enough */
				if (!zone_watermark_ok(zone, order, mark,
						classzone_idx, alloc_flags))
					goto this_zone_full;
			}
		}

try_this_zone:
		page = buffered_rmqueue(preferred_zone, zone, order,
						gfp_mask, migratetype);
		if (page)
			break;
this_zone_full:
		if (NUMA_BUILD)
			zlc_mark_zone_full(zonelist, z);
	}

	if (unlikely(NUMA_BUILD && page == NULL && zlc_active)) {
		/* Disable zlc cache for second zonelist scan */
		zlc_active = 0;
		goto zonelist_scan;
	}
	return page;
}

/*
 * Large machines with many possible nodes should not always dump per-node
 * meminfo in irq context.
 */
static inline bool should_suppress_show_mem(void)
{
	bool ret = false;

#if NODES_SHIFT > 8
	ret = in_interrupt();
#endif
	return ret;
}

static DEFINE_RATELIMIT_STATE(nopage_rs,
		DEFAULT_RATELIMIT_INTERVAL,
		DEFAULT_RATELIMIT_BURST);

void warn_alloc_failed(gfp_t gfp_mask, int order, const char *fmt, ...)
{
	va_list args;
	unsigned int filter = SHOW_MEM_FILTER_NODES;

	if ((gfp_mask & __GFP_NOWARN) || !__ratelimit(&nopage_rs))
		return;

	/*
	 * This documents exceptions given to allocations in certain
	 * contexts that are allowed to allocate outside current's set
	 * of allowed nodes.
	 */
	if (!(gfp_mask & __GFP_NOMEMALLOC))
		if (test_thread_flag(TIF_MEMDIE) ||
		    (current->flags & (PF_MEMALLOC | PF_EXITING)))
			filter &= ~SHOW_MEM_FILTER_NODES;
	if (in_interrupt() || !(gfp_mask & __GFP_WAIT))
		filter &= ~SHOW_MEM_FILTER_NODES;

	if (fmt) {
		printk(KERN_WARNING);
		va_start(args, fmt);
		vprintk(fmt, args);
		va_end(args);
	}

	pr_warning("%s: page allocation failure: order:%d, mode:0x%x\n",
		   current->comm, order, gfp_mask);

	dump_stack();
	if (!should_suppress_show_mem())
		show_mem(filter);
}

static inline int
should_alloc_retry(gfp_t gfp_mask, unsigned int order,
				unsigned long pages_reclaimed)
{
	/* Do not loop if specifically requested */
	if (gfp_mask & __GFP_NORETRY)
		return 0;

	/*
	 * In this implementation, order <= PAGE_ALLOC_COSTLY_ORDER
	 * means __GFP_NOFAIL, but that may not be true in other
	 * implementations.
	 */
	if (order <= PAGE_ALLOC_COSTLY_ORDER)
		return 1;

	/*
	 * For order > PAGE_ALLOC_COSTLY_ORDER, if __GFP_REPEAT is
	 * specified, then we retry until we no longer reclaim any pages
	 * (above), or we've reclaimed an order of pages at least as
	 * large as the allocation's order. In both cases, if the
	 * allocation still fails, we stop retrying.
	 */
	if (gfp_mask & __GFP_REPEAT && pages_reclaimed < (1 << order))
		return 1;

	/*
	 * Don't let big-order allocations loop unless the caller
	 * explicitly requests that.
	 */
	if (gfp_mask & __GFP_NOFAIL)
		return 1;

	return 0;
}

static inline struct page *
__alloc_pages_may_oom(gfp_t gfp_mask, unsigned int order,
	struct zonelist *zonelist, enum zone_type high_zoneidx,
	nodemask_t *nodemask, struct zone *preferred_zone,
	int migratetype)
{
	struct page *page;
#ifdef CONFIG_COMPACTION_RETRY
	struct zoneref *z;
	struct zone *zone;
#endif

	/* Acquire the OOM killer lock for the zones in zonelist */
	if (!try_set_zonelist_oom(zonelist, gfp_mask)) {
		schedule_timeout_uninterruptible(1);
		return NULL;
	}

	/*
	 * Go through the zonelist yet one more time, keep very high watermark
	 * here, this is only to catch a parallel oom killing, we must fail if
	 * we're still under heavy pressure.
	 */
	page = get_page_from_freelist(gfp_mask|__GFP_HARDWALL, nodemask,
		order, zonelist, high_zoneidx,
		ALLOC_WMARK_HIGH|ALLOC_CPUSET,
		preferred_zone, migratetype);
	if (page)
		goto out;

#ifdef CONFIG_COMPACTION_RETRY
	/*
	 * When we reach here, we already tried direct reclaim.
	 * Therefore it might be possible that we have enough
	 * free memory but extremely fragmented.
	 * So we give it a last chance to try memory compaction and get pages.
	 */
	if (order) {
		pr_info("reclaim before oom : retry compaction.\n");
		show_buddy_info();

		for_each_zone_zonelist_nodemask(zone, z, zonelist,
					high_zoneidx, nodemask)
			compact_zone_order(zone, -1, gfp_mask, true);

		show_buddy_info();
		pr_info("reclaim :end\n");
		page = get_page_from_freelist(gfp_mask|__GFP_HARDWALL,
			nodemask, order, zonelist, high_zoneidx,
			ALLOC_WMARK_HIGH|ALLOC_CPUSET,
			preferred_zone, migratetype);
		if (page)
			goto out;
	}
#endif

	if (!(gfp_mask & __GFP_NOFAIL)) {
		/* The OOM killer will not help higher order allocs */
		if (order > PAGE_ALLOC_COSTLY_ORDER)
			goto out;
		/* The OOM killer does not needlessly kill tasks for lowmem */
		if (high_zoneidx < ZONE_NORMAL)
			goto out;
		/*
		 * GFP_THISNODE contains __GFP_NORETRY and we never hit this.
		 * Sanity check for bare calls of __GFP_THISNODE, not real OOM.
		 * The caller should handle page allocation failure by itself if
		 * it specifies __GFP_THISNODE.
		 * Note: Hugepage uses it but will hit PAGE_ALLOC_COSTLY_ORDER.
		 */
		if (gfp_mask & __GFP_THISNODE)
			goto out;
	}
	/* Exhausted what can be done so it's blamo time */
	out_of_memory(zonelist, gfp_mask, order, nodemask);

out:
	clear_zonelist_oom(zonelist, gfp_mask);
	return page;
}

#ifdef CONFIG_COMPACTION
/* Try memory compaction for high-order allocations before reclaim */
static struct page *
__alloc_pages_direct_compact(gfp_t gfp_mask, unsigned int order,
	struct zonelist *zonelist, enum zone_type high_zoneidx,
	nodemask_t *nodemask, int alloc_flags, struct zone *preferred_zone,
	int migratetype, bool sync_migration,
	bool *deferred_compaction,
	unsigned long *did_some_progress)
{
	struct page *page;

	if (!order)
		return NULL;

	if (compaction_deferred(preferred_zone)) {
		*deferred_compaction = true;
		return NULL;
	}

	current->flags |= PF_MEMALLOC;
	*did_some_progress = try_to_compact_pages(zonelist, order, gfp_mask,
						nodemask, sync_migration);
	current->flags &= ~PF_MEMALLOC;
	if (*did_some_progress != COMPACT_SKIPPED) {

		/* Page migration frees to the PCP lists but we want merging */
		drain_pages(get_cpu());
		put_cpu();

		page = get_page_from_freelist(gfp_mask, nodemask,
				order, zonelist, high_zoneidx,
				alloc_flags, preferred_zone,
				migratetype);
		if (page) {
			preferred_zone->compact_considered = 0;
			preferred_zone->compact_defer_shift = 0;
			count_vm_event(COMPACTSUCCESS);
			return page;
		}

		/*
		 * It's bad if compaction run occurs and fails.
		 * The most likely reason is that pages exist,
		 * but not enough to satisfy watermarks.
		 */
		count_vm_event(COMPACTFAIL);

		/*
		 * As async compaction considers a subset of pageblocks, only
		 * defer if the failure was a sync compaction failure.
		 */
		if (sync_migration)
			defer_compaction(preferred_zone);

		cond_resched();
	}

	return NULL;
}
#else
static inline struct page *
__alloc_pages_direct_compact(gfp_t gfp_mask, unsigned int order,
	struct zonelist *zonelist, enum zone_type high_zoneidx,
	nodemask_t *nodemask, int alloc_flags, struct zone *preferred_zone,
	int migratetype, bool sync_migration,
	bool *deferred_compaction,
	unsigned long *did_some_progress)
{
	return NULL;
}
#endif /* CONFIG_COMPACTION */

/* The really slow allocator path where we enter direct reclaim */
static inline struct page *
__alloc_pages_direct_reclaim(gfp_t gfp_mask, unsigned int order,
	struct zonelist *zonelist, enum zone_type high_zoneidx,
	nodemask_t *nodemask, int alloc_flags, struct zone *preferred_zone,
	int migratetype, unsigned long *did_some_progress)
{
	struct page *page = NULL;
	struct reclaim_state reclaim_state;
	bool drained = false;

	cond_resched();

	/* We now go into synchronous reclaim */
	cpuset_memory_pressure_bump();
	current->flags |= PF_MEMALLOC;
	lockdep_set_current_reclaim_state(gfp_mask);
	reclaim_state.reclaimed_slab = 0;
	current->reclaim_state = &reclaim_state;

	*did_some_progress = try_to_free_pages(zonelist, order, gfp_mask, nodemask);

	current->reclaim_state = NULL;
	lockdep_clear_current_reclaim_state();
	current->flags &= ~PF_MEMALLOC;

	cond_resched();

	if (unlikely(!(*did_some_progress)))
		return NULL;

	/* After successful reclaim, reconsider all zones for allocation */
	if (NUMA_BUILD)
		zlc_clear_zones_full(zonelist);

retry:
	page = get_page_from_freelist(gfp_mask, nodemask, order,
					zonelist, high_zoneidx,
					alloc_flags, preferred_zone,
					migratetype);

	/*
	 * If an allocation failed after direct reclaim, it could be because
	 * pages are pinned on the per-cpu lists. Drain them and try again
	 */
	if (!page && !drained) {
		drain_all_pages();
		drained = true;
		goto retry;
	}

	return page;
}

/*
 * This is called in the allocator slow-path if the allocation request is of
 * sufficient urgency to ignore watermarks and take other desperate measures
 */
static inline struct page *
__alloc_pages_high_priority(gfp_t gfp_mask, unsigned int order,
	struct zonelist *zonelist, enum zone_type high_zoneidx,
	nodemask_t *nodemask, struct zone *preferred_zone,
	int migratetype)
{
	struct page *page;

	do {
		page = get_page_from_freelist(gfp_mask, nodemask, order,
			zonelist, high_zoneidx, ALLOC_NO_WATERMARKS,
			preferred_zone, migratetype);

		if (!page && gfp_mask & __GFP_NOFAIL)
			wait_iff_congested(preferred_zone, BLK_RW_ASYNC, HZ/50);
	} while (!page && (gfp_mask & __GFP_NOFAIL));

	return page;
}

static inline
void wake_all_kswapd(unsigned int order, struct zonelist *zonelist,
						enum zone_type high_zoneidx,
						enum zone_type classzone_idx)
{
	struct zoneref *z;
	struct zone *zone;

	for_each_zone_zonelist(zone, z, zonelist, high_zoneidx)
		wakeup_kswapd(zone, order, classzone_idx);
}

static inline int
gfp_to_alloc_flags(gfp_t gfp_mask)
{
	int alloc_flags = ALLOC_WMARK_MIN | ALLOC_CPUSET;
	const gfp_t wait = gfp_mask & __GFP_WAIT;

	/* __GFP_HIGH is assumed to be the same as ALLOC_HIGH to save a branch. */
	BUILD_BUG_ON(__GFP_HIGH != (__force gfp_t) ALLOC_HIGH);

	/*
	 * The caller may dip into page reserves a bit more if the caller
	 * cannot run direct reclaim, or if the caller has realtime scheduling
	 * policy or is asking for __GFP_HIGH memory.  GFP_ATOMIC requests will
	 * set both ALLOC_HARDER (!wait) and ALLOC_HIGH (__GFP_HIGH).
	 */
	alloc_flags |= (__force int) (gfp_mask & __GFP_HIGH);

	if (!wait) {
		/*
		 * Not worth trying to allocate harder for
		 * __GFP_NOMEMALLOC even if it can't schedule.
		 */
		if  (!(gfp_mask & __GFP_NOMEMALLOC))
			alloc_flags |= ALLOC_HARDER;
		/*
		 * Ignore cpuset if GFP_ATOMIC (!wait) rather than fail alloc.
		 * See also cpuset_zone_allowed() comment in kernel/cpuset.c.
		 */
		alloc_flags &= ~ALLOC_CPUSET;
	} else if (unlikely(rt_task(current)) && !in_interrupt())
		alloc_flags |= ALLOC_HARDER;

	if (likely(!(gfp_mask & __GFP_NOMEMALLOC))) {
		if (!in_interrupt() &&
		    ((current->flags & PF_MEMALLOC) ||
		     unlikely(test_thread_flag(TIF_MEMDIE))))
			alloc_flags |= ALLOC_NO_WATERMARKS;
	}

	return alloc_flags;
}

static inline struct page *
__alloc_pages_slowpath(gfp_t gfp_mask, unsigned int order,
	struct zonelist *zonelist, enum zone_type high_zoneidx,
	nodemask_t *nodemask, struct zone *preferred_zone,
	int migratetype)
{
	const gfp_t wait = gfp_mask & __GFP_WAIT;
	struct page *page = NULL;
	int alloc_flags;
	unsigned long pages_reclaimed = 0;
	unsigned long did_some_progress;
	bool sync_migration = false;
<<<<<<< HEAD
#ifdef CONFIG_ANDROID_WIP
	unsigned long start_tick = jiffies;
#endif
=======
	bool deferred_compaction = false;
>>>>>>> 54ea5b40

	/*
	 * In the slowpath, we sanity check order to avoid ever trying to
	 * reclaim >= MAX_ORDER areas which will never succeed. Callers may
	 * be using allocators in order of preference for an area that is
	 * too large.
	 */
	if (order >= MAX_ORDER) {
		WARN_ON_ONCE(!(gfp_mask & __GFP_NOWARN));
		return NULL;
	}

	if (gfp_mask & __GFP_WAIT)
		down_read(&page_alloc_slow_rwsem);

	/*
	 * GFP_THISNODE (meaning __GFP_THISNODE, __GFP_NORETRY and
	 * __GFP_NOWARN set) should not cause reclaim since the subsystem
	 * (f.e. slab) using GFP_THISNODE may choose to trigger reclaim
	 * using a larger set of nodes after it has established that the
	 * allowed per node queues are empty and that nodes are
	 * over allocated.
	 */
	if (NUMA_BUILD && (gfp_mask & GFP_THISNODE) == GFP_THISNODE)
		goto nopage;

restart:
	if (!(gfp_mask & __GFP_NO_KSWAPD))
		wake_all_kswapd(order, zonelist, high_zoneidx,
						zone_idx(preferred_zone));

	/*
	 * OK, we're below the kswapd watermark and have kicked background
	 * reclaim. Now things get more complex, so set up alloc_flags according
	 * to how we want to proceed.
	 */
	alloc_flags = gfp_to_alloc_flags(gfp_mask);

	/*
	 * Find the true preferred zone if the allocation is unconstrained by
	 * cpusets.
	 */
	if (!(alloc_flags & ALLOC_CPUSET) && !nodemask)
		first_zones_zonelist(zonelist, high_zoneidx, NULL,
					&preferred_zone);

rebalance:
	/* This is the last chance, in general, before the goto nopage. */
	page = get_page_from_freelist(gfp_mask, nodemask, order, zonelist,
			high_zoneidx, alloc_flags & ~ALLOC_NO_WATERMARKS,
			preferred_zone, migratetype);
	if (page)
		goto got_pg;

	/* Allocate without watermarks if the context allows */
	if (alloc_flags & ALLOC_NO_WATERMARKS) {
		page = __alloc_pages_high_priority(gfp_mask, order,
				zonelist, high_zoneidx, nodemask,
				preferred_zone, migratetype);
		if (page)
			goto got_pg;
	}

	/* Atomic allocations - we can't balance anything */
	if (!wait)
		goto nopage;

	/* Avoid recursion of direct reclaim */
	if (current->flags & PF_MEMALLOC)
		goto nopage;

	/* Avoid allocations with no watermarks from looping endlessly */
	if (test_thread_flag(TIF_MEMDIE) && !(gfp_mask & __GFP_NOFAIL))
		goto nopage;

	/*
	 * Try direct compaction. The first pass is asynchronous. Subsequent
	 * attempts after direct reclaim are synchronous
	 */
	page = __alloc_pages_direct_compact(gfp_mask, order,
					zonelist, high_zoneidx,
					nodemask,
					alloc_flags, preferred_zone,
					migratetype, sync_migration,
					&deferred_compaction,
					&did_some_progress);
	if (page)
		goto got_pg;
	sync_migration = true;

	/*
	 * If compaction is deferred for high-order allocations, it is because
	 * sync compaction recently failed. In this is the case and the caller
	 * has requested the system not be heavily disrupted, fail the
	 * allocation now instead of entering direct reclaim
	 */
	if (deferred_compaction && (gfp_mask & __GFP_NO_KSWAPD))
		goto nopage;

	/* Try direct reclaim and then allocating */
	page = __alloc_pages_direct_reclaim(gfp_mask, order,
					zonelist, high_zoneidx,
					nodemask,
					alloc_flags, preferred_zone,
					migratetype, &did_some_progress);
	if (page)
		goto got_pg;

	/*
	 * If we failed to make any progress reclaiming, then we are
	 * running out of options and have to consider going OOM
	 * ANDROID_WIP: If we are looping more than 1 second, consider OOM
	 */
#ifdef CONFIG_ANDROID_WIP
#define SHOULD_CONSIDER_OOM !did_some_progress || time_after(jiffies, start_tick + HZ)
#else
#define SHOULD_CONSIDER_OOM !did_some_progress
#endif
	if (SHOULD_CONSIDER_OOM) {
		if ((gfp_mask & __GFP_FS) && !(gfp_mask & __GFP_NORETRY)) {
			if (oom_killer_disabled)
				goto nopage;
#ifdef CONFIG_ANDROID_WIP
			if (did_some_progress)
				pr_info("time's up : calling "
						"__alloc_pages_may_oom\n");
#endif
			page = __alloc_pages_may_oom(gfp_mask, order,
					zonelist, high_zoneidx,
					nodemask, preferred_zone,
					migratetype);
			if (page)
				goto got_pg;

			if (!(gfp_mask & __GFP_NOFAIL)) {
				/*
				 * The oom killer is not called for high-order
				 * allocations that may fail, so if no progress
				 * is being made, there are no other options and
				 * retrying is unlikely to help.
				 */
				if (order > PAGE_ALLOC_COSTLY_ORDER)
					goto nopage;
				/*
				 * The oom killer is not called for lowmem
				 * allocations to prevent needlessly killing
				 * innocent tasks.
				 */
				if (high_zoneidx < ZONE_NORMAL)
					goto nopage;
			}

			goto restart;
		}

		/*
		 * Suspend converts GFP_KERNEL to __GFP_WAIT which can
		 * prevent reclaim making forward progress without
		 * invoking OOM. Bail if we are suspending
		 */
		if (pm_suspending())
			goto nopage;
	}

	/* Check if we should retry the allocation */
	pages_reclaimed += did_some_progress;
	if (should_alloc_retry(gfp_mask, order, pages_reclaimed)) {
		/* Wait for some write requests to complete then retry */
		wait_iff_congested(preferred_zone, BLK_RW_ASYNC, HZ/50);
		goto rebalance;
	} else {
		/*
		 * High-order allocations do not necessarily loop after
		 * direct reclaim and reclaim/compaction depends on compaction
		 * being called after reclaim so call directly if necessary
		 */
		page = __alloc_pages_direct_compact(gfp_mask, order,
					zonelist, high_zoneidx,
					nodemask,
					alloc_flags, preferred_zone,
					migratetype, sync_migration,
					&deferred_compaction,
					&did_some_progress);
		if (page)
			goto got_pg;
	}

nopage:
	warn_alloc_failed(gfp_mask, order, NULL);
	if (gfp_mask & __GFP_WAIT)
		up_read(&page_alloc_slow_rwsem);
	return page;
got_pg:
	if (kmemcheck_enabled)
		kmemcheck_pagealloc_alloc(page, order, gfp_mask);
	if (gfp_mask & __GFP_WAIT)
		up_read(&page_alloc_slow_rwsem);
	return page;

}

/*
 * This is the 'heart' of the zoned buddy allocator.
 */
struct page *
__alloc_pages_nodemask(gfp_t gfp_mask, unsigned int order,
			struct zonelist *zonelist, nodemask_t *nodemask)
{
	enum zone_type high_zoneidx = gfp_zone(gfp_mask);
	struct zone *preferred_zone;
	struct page *page = NULL;
	int migratetype = allocflags_to_migratetype(gfp_mask);
	unsigned int cpuset_mems_cookie;

	gfp_mask &= gfp_allowed_mask;

	lockdep_trace_alloc(gfp_mask);

	might_sleep_if(gfp_mask & __GFP_WAIT);

	if (should_fail_alloc_page(gfp_mask, order))
		return NULL;

	/*
	 * Check the zones suitable for the gfp_mask contain at least one
	 * valid zone. It's possible to have an empty zonelist as a result
	 * of GFP_THISNODE and a memoryless node
	 */
	if (unlikely(!zonelist->_zonerefs->zone))
		return NULL;

retry_cpuset:
	cpuset_mems_cookie = get_mems_allowed();

	/* The preferred zone is used for statistics later */
	first_zones_zonelist(zonelist, high_zoneidx,
				nodemask ? : &cpuset_current_mems_allowed,
				&preferred_zone);
	if (!preferred_zone)
		goto out;

	/* First allocation attempt */
	page = get_page_from_freelist(gfp_mask|__GFP_HARDWALL, nodemask, order,
			zonelist, high_zoneidx, ALLOC_WMARK_LOW|ALLOC_CPUSET,
			preferred_zone, migratetype);
	if (unlikely(!page))
		page = __alloc_pages_slowpath(gfp_mask, order,
				zonelist, high_zoneidx, nodemask,
				preferred_zone, migratetype);

	trace_mm_page_alloc(page, order, gfp_mask, migratetype);

out:
	/*
	 * When updating a task's mems_allowed, it is possible to race with
	 * parallel threads in such a way that an allocation can fail while
	 * the mask is being updated. If a page allocation is about to fail,
	 * check if the cpuset changed during allocation and if so, retry.
	 */
	if (unlikely(!put_mems_allowed(cpuset_mems_cookie) && !page))
		goto retry_cpuset;

	return page;
}
EXPORT_SYMBOL(__alloc_pages_nodemask);

/*
 * Common helper functions.
 */
unsigned long __get_free_pages(gfp_t gfp_mask, unsigned int order)
{
	struct page *page;

	/*
	 * __get_free_pages() returns a 32-bit address, which cannot represent
	 * a highmem page
	 */
	VM_BUG_ON((gfp_mask & __GFP_HIGHMEM) != 0);

	page = alloc_pages(gfp_mask, order);
	if (!page)
		return 0;
	return (unsigned long) page_address(page);
}
EXPORT_SYMBOL(__get_free_pages);

unsigned long get_zeroed_page(gfp_t gfp_mask)
{
	return __get_free_pages(gfp_mask | __GFP_ZERO, 0);
}
EXPORT_SYMBOL(get_zeroed_page);

void __pagevec_free(struct pagevec *pvec)
{
	int i = pagevec_count(pvec);

	while (--i >= 0) {
		trace_mm_pagevec_free(pvec->pages[i], pvec->cold);
		free_hot_cold_page(pvec->pages[i], pvec->cold);
	}
}

void __free_pages(struct page *page, unsigned int order)
{
	if (put_page_testzero(page)) {
		if (order == 0)
			free_hot_cold_page(page, 0);
		else
			__free_pages_ok(page, order);
	}
}

EXPORT_SYMBOL(__free_pages);

void free_pages(unsigned long addr, unsigned int order)
{
	if (addr != 0) {
		VM_BUG_ON(!virt_addr_valid((void *)addr));
		__free_pages(virt_to_page((void *)addr), order);
	}
}

EXPORT_SYMBOL(free_pages);

static void *make_alloc_exact(unsigned long addr, unsigned order, size_t size)
{
	if (addr) {
		unsigned long alloc_end = addr + (PAGE_SIZE << order);
		unsigned long used = addr + PAGE_ALIGN(size);

		split_page(virt_to_page((void *)addr), order);
		while (used < alloc_end) {
			free_page(used);
			used += PAGE_SIZE;
		}
	}
	return (void *)addr;
}

/**
 * alloc_pages_exact - allocate an exact number physically-contiguous pages.
 * @size: the number of bytes to allocate
 * @gfp_mask: GFP flags for the allocation
 *
 * This function is similar to alloc_pages(), except that it allocates the
 * minimum number of pages to satisfy the request.  alloc_pages() can only
 * allocate memory in power-of-two pages.
 *
 * This function is also limited by MAX_ORDER.
 *
 * Memory allocated by this function must be released by free_pages_exact().
 */
void *alloc_pages_exact(size_t size, gfp_t gfp_mask)
{
	unsigned int order = get_order(size);
	unsigned long addr;

	addr = __get_free_pages(gfp_mask, order);
	return make_alloc_exact(addr, order, size);
}
EXPORT_SYMBOL(alloc_pages_exact);

/**
 * alloc_pages_exact_nid - allocate an exact number of physically-contiguous
 *			   pages on a node.
 * @nid: the preferred node ID where memory should be allocated
 * @size: the number of bytes to allocate
 * @gfp_mask: GFP flags for the allocation
 *
 * Like alloc_pages_exact(), but try to allocate on node nid first before falling
 * back.
 * Note this is not alloc_pages_exact_node() which allocates on a specific node,
 * but is not exact.
 */
void *alloc_pages_exact_nid(int nid, size_t size, gfp_t gfp_mask)
{
	unsigned order = get_order(size);
	struct page *p = alloc_pages_node(nid, gfp_mask, order);
	if (!p)
		return NULL;
	return make_alloc_exact((unsigned long)page_address(p), order, size);
}
EXPORT_SYMBOL(alloc_pages_exact_nid);

/**
 * free_pages_exact - release memory allocated via alloc_pages_exact()
 * @virt: the value returned by alloc_pages_exact.
 * @size: size of allocation, same value as passed to alloc_pages_exact().
 *
 * Release the memory allocated by a previous call to alloc_pages_exact.
 */
void free_pages_exact(void *virt, size_t size)
{
	unsigned long addr = (unsigned long)virt;
	unsigned long end = addr + PAGE_ALIGN(size);

	while (addr < end) {
		free_page(addr);
		addr += PAGE_SIZE;
	}
}
EXPORT_SYMBOL(free_pages_exact);

static unsigned int nr_free_zone_pages(int offset)
{
	struct zoneref *z;
	struct zone *zone;

	/* Just pick one node, since fallback list is circular */
	unsigned int sum = 0;

	struct zonelist *zonelist = node_zonelist(numa_node_id(), GFP_KERNEL);

	for_each_zone_zonelist(zone, z, zonelist, offset) {
		unsigned long size = zone->present_pages;
		unsigned long high = high_wmark_pages(zone);
		if (size > high)
			sum += size - high;
	}

	return sum;
}

/*
 * Amount of free RAM allocatable within ZONE_DMA and ZONE_NORMAL
 */
unsigned int nr_free_buffer_pages(void)
{
	return nr_free_zone_pages(gfp_zone(GFP_USER));
}
EXPORT_SYMBOL_GPL(nr_free_buffer_pages);

/*
 * Amount of free RAM allocatable within all zones
 */
unsigned int nr_free_pagecache_pages(void)
{
	return nr_free_zone_pages(gfp_zone(GFP_HIGHUSER_MOVABLE));
}

static inline void show_node(struct zone *zone)
{
	if (NUMA_BUILD)
		printk("Node %d ", zone_to_nid(zone));
}

void si_meminfo(struct sysinfo *val)
{
	val->totalram = totalram_pages;
	val->sharedram = 0;
	val->freeram = global_page_state(NR_FREE_PAGES);
	val->bufferram = nr_blockdev_pages();
	val->totalhigh = totalhigh_pages;
	val->freehigh = nr_free_highpages();
	val->mem_unit = PAGE_SIZE;
}

EXPORT_SYMBOL(si_meminfo);

#ifdef CONFIG_NUMA
void si_meminfo_node(struct sysinfo *val, int nid)
{
	pg_data_t *pgdat = NODE_DATA(nid);

	val->totalram = pgdat->node_present_pages;
	val->freeram = node_page_state(nid, NR_FREE_PAGES);
#ifdef CONFIG_HIGHMEM
	val->totalhigh = pgdat->node_zones[ZONE_HIGHMEM].present_pages;
	val->freehigh = zone_page_state(&pgdat->node_zones[ZONE_HIGHMEM],
			NR_FREE_PAGES);
#else
	val->totalhigh = 0;
	val->freehigh = 0;
#endif
	val->mem_unit = PAGE_SIZE;
}
#endif

/*
 * Determine whether the node should be displayed or not, depending on whether
 * SHOW_MEM_FILTER_NODES was passed to show_free_areas().
 */
bool skip_free_areas_node(unsigned int flags, int nid)
{
	bool ret = false;
	unsigned int cpuset_mems_cookie;

	if (!(flags & SHOW_MEM_FILTER_NODES))
		goto out;

	do {
		cpuset_mems_cookie = get_mems_allowed();
		ret = !node_isset(nid, cpuset_current_mems_allowed);
	} while (!put_mems_allowed(cpuset_mems_cookie));
out:
	return ret;
}

#define K(x) ((x) << (PAGE_SHIFT-10))

/*
 * Show free area list (used inside shift_scroll-lock stuff)
 * We also calculate the percentage fragmentation. We do this by counting the
 * memory on each free list with the exception of the first item on the list.
 * Suppresses nodes that are not allowed by current's cpuset if
 * SHOW_MEM_FILTER_NODES is passed.
 */
void show_free_areas(unsigned int filter)
{
	int cpu;
	struct zone *zone;

	for_each_populated_zone(zone) {
		if (skip_free_areas_node(filter, zone_to_nid(zone)))
			continue;
		show_node(zone);
		printk("%s per-cpu:\n", zone->name);

		for_each_online_cpu(cpu) {
			struct per_cpu_pageset *pageset;

			pageset = per_cpu_ptr(zone->pageset, cpu);

			printk("CPU %4d: hi:%5d, btch:%4d usd:%4d\n",
			       cpu, pageset->pcp.high,
			       pageset->pcp.batch, pageset->pcp.count);
		}
	}

	printk("active_anon:%lu inactive_anon:%lu isolated_anon:%lu\n"
		" active_file:%lu inactive_file:%lu isolated_file:%lu\n"
		" unevictable:%lu"
		" dirty:%lu writeback:%lu unstable:%lu\n"
		" free:%lu slab_reclaimable:%lu slab_unreclaimable:%lu\n"
		" mapped:%lu shmem:%lu pagetables:%lu bounce:%lu\n",
		global_page_state(NR_ACTIVE_ANON),
		global_page_state(NR_INACTIVE_ANON),
		global_page_state(NR_ISOLATED_ANON),
		global_page_state(NR_ACTIVE_FILE),
		global_page_state(NR_INACTIVE_FILE),
		global_page_state(NR_ISOLATED_FILE),
		global_page_state(NR_UNEVICTABLE),
		global_page_state(NR_FILE_DIRTY),
		global_page_state(NR_WRITEBACK),
		global_page_state(NR_UNSTABLE_NFS),
		global_page_state(NR_FREE_PAGES),
		global_page_state(NR_SLAB_RECLAIMABLE),
		global_page_state(NR_SLAB_UNRECLAIMABLE),
		global_page_state(NR_FILE_MAPPED),
		global_page_state(NR_SHMEM),
		global_page_state(NR_PAGETABLE),
		global_page_state(NR_BOUNCE));

	for_each_populated_zone(zone) {
		int i;

		if (skip_free_areas_node(filter, zone_to_nid(zone)))
			continue;
		show_node(zone);
		printk("%s"
			" free:%lukB"
			" min:%lukB"
			" low:%lukB"
			" high:%lukB"
			" active_anon:%lukB"
			" inactive_anon:%lukB"
			" active_file:%lukB"
			" inactive_file:%lukB"
			" unevictable:%lukB"
			" isolated(anon):%lukB"
			" isolated(file):%lukB"
			" present:%lukB"
			" mlocked:%lukB"
			" dirty:%lukB"
			" writeback:%lukB"
			" mapped:%lukB"
			" shmem:%lukB"
			" slab_reclaimable:%lukB"
			" slab_unreclaimable:%lukB"
			" kernel_stack:%lukB"
			" pagetables:%lukB"
			" unstable:%lukB"
			" bounce:%lukB"
			" writeback_tmp:%lukB"
			" pages_scanned:%lu"
			" all_unreclaimable? %s"
			"\n",
			zone->name,
			K(zone_page_state(zone, NR_FREE_PAGES)),
			K(min_wmark_pages(zone)),
			K(low_wmark_pages(zone)),
			K(high_wmark_pages(zone)),
			K(zone_page_state(zone, NR_ACTIVE_ANON)),
			K(zone_page_state(zone, NR_INACTIVE_ANON)),
			K(zone_page_state(zone, NR_ACTIVE_FILE)),
			K(zone_page_state(zone, NR_INACTIVE_FILE)),
			K(zone_page_state(zone, NR_UNEVICTABLE)),
			K(zone_page_state(zone, NR_ISOLATED_ANON)),
			K(zone_page_state(zone, NR_ISOLATED_FILE)),
			K(zone->present_pages),
			K(zone_page_state(zone, NR_MLOCK)),
			K(zone_page_state(zone, NR_FILE_DIRTY)),
			K(zone_page_state(zone, NR_WRITEBACK)),
			K(zone_page_state(zone, NR_FILE_MAPPED)),
			K(zone_page_state(zone, NR_SHMEM)),
			K(zone_page_state(zone, NR_SLAB_RECLAIMABLE)),
			K(zone_page_state(zone, NR_SLAB_UNRECLAIMABLE)),
			zone_page_state(zone, NR_KERNEL_STACK) *
				THREAD_SIZE / 1024,
			K(zone_page_state(zone, NR_PAGETABLE)),
			K(zone_page_state(zone, NR_UNSTABLE_NFS)),
			K(zone_page_state(zone, NR_BOUNCE)),
			K(zone_page_state(zone, NR_WRITEBACK_TEMP)),
			zone->pages_scanned,
			(zone->all_unreclaimable ? "yes" : "no")
			);
		printk("lowmem_reserve[]:");
		for (i = 0; i < MAX_NR_ZONES; i++)
			printk(" %lu", zone->lowmem_reserve[i]);
		printk("\n");
	}

	for_each_populated_zone(zone) {
 		unsigned long nr[MAX_ORDER], flags, order, total = 0;

		if (skip_free_areas_node(filter, zone_to_nid(zone)))
			continue;
		show_node(zone);
		printk("%s: ", zone->name);

		spin_lock_irqsave(&zone->lock, flags);
		for (order = 0; order < MAX_ORDER; order++) {
			nr[order] = zone->free_area[order].nr_free;
			total += nr[order] << order;
		}
		spin_unlock_irqrestore(&zone->lock, flags);
		for (order = 0; order < MAX_ORDER; order++)
			printk("%lu*%lukB ", nr[order], K(1UL) << order);
		printk("= %lukB\n", K(total));
	}

	printk("%ld total pagecache pages\n", global_page_state(NR_FILE_PAGES));

	show_swap_cache_info();
}

#ifdef CONFIG_COMPACTION_RETRY_DEBUG
void show_buddy_info(void)
{
	struct zone *zone;
	unsigned long nr[MAX_ORDER], flags, order, total = 0;
	char buf[256];
	int len;

	for_each_populated_zone(zone) {

		if (skip_free_areas_node(SHOW_MEM_FILTER_NODES,
					zone_to_nid(zone)))
			continue;
		show_node(zone);
		len = sprintf(buf, "%s: ", zone->name);

		spin_lock_irqsave(&zone->lock, flags);
		for (order = 0; order < MAX_ORDER; order++) {
			nr[order] = zone->free_area[order].nr_free;
			total += nr[order] << order;
		}
		spin_unlock_irqrestore(&zone->lock, flags);
		for (order = 0; order < MAX_ORDER; order++)
			len += sprintf(buf + len, "%lu*%lukB ",
					nr[order], K(1UL) << order);
		len += sprintf(buf + len, "= %lukB", K(total));
		pr_err("%s\n", buf);
	}
}
#endif

static void zoneref_set_zone(struct zone *zone, struct zoneref *zoneref)
{
	zoneref->zone = zone;
	zoneref->zone_idx = zone_idx(zone);
}

/*
 * Builds allocation fallback zone lists.
 *
 * Add all populated zones of a node to the zonelist.
 */
static int build_zonelists_node(pg_data_t *pgdat, struct zonelist *zonelist,
				int nr_zones, enum zone_type zone_type)
{
	struct zone *zone;

	BUG_ON(zone_type >= MAX_NR_ZONES);
	zone_type++;

	do {
		zone_type--;
		zone = pgdat->node_zones + zone_type;
		if (populated_zone(zone)) {
			zoneref_set_zone(zone,
				&zonelist->_zonerefs[nr_zones++]);
			check_highest_zone(zone_type);
		}

	} while (zone_type);
	return nr_zones;
}


/*
 *  zonelist_order:
 *  0 = automatic detection of better ordering.
 *  1 = order by ([node] distance, -zonetype)
 *  2 = order by (-zonetype, [node] distance)
 *
 *  If not NUMA, ZONELIST_ORDER_ZONE and ZONELIST_ORDER_NODE will create
 *  the same zonelist. So only NUMA can configure this param.
 */
#define ZONELIST_ORDER_DEFAULT  0
#define ZONELIST_ORDER_NODE     1
#define ZONELIST_ORDER_ZONE     2

/* zonelist order in the kernel.
 * set_zonelist_order() will set this to NODE or ZONE.
 */
static int current_zonelist_order = ZONELIST_ORDER_DEFAULT;
static char zonelist_order_name[3][8] = {"Default", "Node", "Zone"};


#ifdef CONFIG_NUMA
/* The value user specified ....changed by config */
static int user_zonelist_order = ZONELIST_ORDER_DEFAULT;
/* string for sysctl */
#define NUMA_ZONELIST_ORDER_LEN	16
char numa_zonelist_order[16] = "default";

/*
 * interface for configure zonelist ordering.
 * command line option "numa_zonelist_order"
 *	= "[dD]efault	- default, automatic configuration.
 *	= "[nN]ode 	- order by node locality, then by zone within node
 *	= "[zZ]one      - order by zone, then by locality within zone
 */

static int __parse_numa_zonelist_order(char *s)
{
	if (*s == 'd' || *s == 'D') {
		user_zonelist_order = ZONELIST_ORDER_DEFAULT;
	} else if (*s == 'n' || *s == 'N') {
		user_zonelist_order = ZONELIST_ORDER_NODE;
	} else if (*s == 'z' || *s == 'Z') {
		user_zonelist_order = ZONELIST_ORDER_ZONE;
	} else {
		printk(KERN_WARNING
			"Ignoring invalid numa_zonelist_order value:  "
			"%s\n", s);
		return -EINVAL;
	}
	return 0;
}

static __init int setup_numa_zonelist_order(char *s)
{
	int ret;

	if (!s)
		return 0;

	ret = __parse_numa_zonelist_order(s);
	if (ret == 0)
		strlcpy(numa_zonelist_order, s, NUMA_ZONELIST_ORDER_LEN);

	return ret;
}
early_param("numa_zonelist_order", setup_numa_zonelist_order);

/*
 * sysctl handler for numa_zonelist_order
 */
int numa_zonelist_order_handler(ctl_table *table, int write,
		void __user *buffer, size_t *length,
		loff_t *ppos)
{
	char saved_string[NUMA_ZONELIST_ORDER_LEN];
	int ret;
	static DEFINE_MUTEX(zl_order_mutex);

	mutex_lock(&zl_order_mutex);
	if (write)
		strcpy(saved_string, (char*)table->data);
	ret = proc_dostring(table, write, buffer, length, ppos);
	if (ret)
		goto out;
	if (write) {
		int oldval = user_zonelist_order;
		if (__parse_numa_zonelist_order((char*)table->data)) {
			/*
			 * bogus value.  restore saved string
			 */
			strncpy((char*)table->data, saved_string,
				NUMA_ZONELIST_ORDER_LEN);
			user_zonelist_order = oldval;
		} else if (oldval != user_zonelist_order) {
			mutex_lock(&zonelists_mutex);
			build_all_zonelists(NULL);
			mutex_unlock(&zonelists_mutex);
		}
	}
out:
	mutex_unlock(&zl_order_mutex);
	return ret;
}


#define MAX_NODE_LOAD (nr_online_nodes)
static int node_load[MAX_NUMNODES];

/**
 * find_next_best_node - find the next node that should appear in a given node's fallback list
 * @node: node whose fallback list we're appending
 * @used_node_mask: nodemask_t of already used nodes
 *
 * We use a number of factors to determine which is the next node that should
 * appear on a given node's fallback list.  The node should not have appeared
 * already in @node's fallback list, and it should be the next closest node
 * according to the distance array (which contains arbitrary distance values
 * from each node to each node in the system), and should also prefer nodes
 * with no CPUs, since presumably they'll have very little allocation pressure
 * on them otherwise.
 * It returns -1 if no node is found.
 */
static int find_next_best_node(int node, nodemask_t *used_node_mask)
{
	int n, val;
	int min_val = INT_MAX;
	int best_node = -1;
	const struct cpumask *tmp = cpumask_of_node(0);

	/* Use the local node if we haven't already */
	if (!node_isset(node, *used_node_mask)) {
		node_set(node, *used_node_mask);
		return node;
	}

	for_each_node_state(n, N_HIGH_MEMORY) {

		/* Don't want a node to appear more than once */
		if (node_isset(n, *used_node_mask))
			continue;

		/* Use the distance array to find the distance */
		val = node_distance(node, n);

		/* Penalize nodes under us ("prefer the next node") */
		val += (n < node);

		/* Give preference to headless and unused nodes */
		tmp = cpumask_of_node(n);
		if (!cpumask_empty(tmp))
			val += PENALTY_FOR_NODE_WITH_CPUS;

		/* Slight preference for less loaded node */
		val *= (MAX_NODE_LOAD*MAX_NUMNODES);
		val += node_load[n];

		if (val < min_val) {
			min_val = val;
			best_node = n;
		}
	}

	if (best_node >= 0)
		node_set(best_node, *used_node_mask);

	return best_node;
}


/*
 * Build zonelists ordered by node and zones within node.
 * This results in maximum locality--normal zone overflows into local
 * DMA zone, if any--but risks exhausting DMA zone.
 */
static void build_zonelists_in_node_order(pg_data_t *pgdat, int node)
{
	int j;
	struct zonelist *zonelist;

	zonelist = &pgdat->node_zonelists[0];
	for (j = 0; zonelist->_zonerefs[j].zone != NULL; j++)
		;
	j = build_zonelists_node(NODE_DATA(node), zonelist, j,
							MAX_NR_ZONES - 1);
	zonelist->_zonerefs[j].zone = NULL;
	zonelist->_zonerefs[j].zone_idx = 0;
}

/*
 * Build gfp_thisnode zonelists
 */
static void build_thisnode_zonelists(pg_data_t *pgdat)
{
	int j;
	struct zonelist *zonelist;

	zonelist = &pgdat->node_zonelists[1];
	j = build_zonelists_node(pgdat, zonelist, 0, MAX_NR_ZONES - 1);
	zonelist->_zonerefs[j].zone = NULL;
	zonelist->_zonerefs[j].zone_idx = 0;
}

/*
 * Build zonelists ordered by zone and nodes within zones.
 * This results in conserving DMA zone[s] until all Normal memory is
 * exhausted, but results in overflowing to remote node while memory
 * may still exist in local DMA zone.
 */
static int node_order[MAX_NUMNODES];

static void build_zonelists_in_zone_order(pg_data_t *pgdat, int nr_nodes)
{
	int pos, j, node;
	int zone_type;		/* needs to be signed */
	struct zone *z;
	struct zonelist *zonelist;

	zonelist = &pgdat->node_zonelists[0];
	pos = 0;
	for (zone_type = MAX_NR_ZONES - 1; zone_type >= 0; zone_type--) {
		for (j = 0; j < nr_nodes; j++) {
			node = node_order[j];
			z = &NODE_DATA(node)->node_zones[zone_type];
			if (populated_zone(z)) {
				zoneref_set_zone(z,
					&zonelist->_zonerefs[pos++]);
				check_highest_zone(zone_type);
			}
		}
	}
	zonelist->_zonerefs[pos].zone = NULL;
	zonelist->_zonerefs[pos].zone_idx = 0;
}

static int default_zonelist_order(void)
{
	int nid, zone_type;
	unsigned long low_kmem_size,total_size;
	struct zone *z;
	int average_size;
	/*
         * ZONE_DMA and ZONE_DMA32 can be very small area in the system.
	 * If they are really small and used heavily, the system can fall
	 * into OOM very easily.
	 * This function detect ZONE_DMA/DMA32 size and configures zone order.
	 */
	/* Is there ZONE_NORMAL ? (ex. ppc has only DMA zone..) */
	low_kmem_size = 0;
	total_size = 0;
	for_each_online_node(nid) {
		for (zone_type = 0; zone_type < MAX_NR_ZONES; zone_type++) {
			z = &NODE_DATA(nid)->node_zones[zone_type];
			if (populated_zone(z)) {
				if (zone_type < ZONE_NORMAL)
					low_kmem_size += z->present_pages;
				total_size += z->present_pages;
			} else if (zone_type == ZONE_NORMAL) {
				/*
				 * If any node has only lowmem, then node order
				 * is preferred to allow kernel allocations
				 * locally; otherwise, they can easily infringe
				 * on other nodes when there is an abundance of
				 * lowmem available to allocate from.
				 */
				return ZONELIST_ORDER_NODE;
			}
		}
	}
	if (!low_kmem_size ||  /* there are no DMA area. */
	    low_kmem_size > total_size/2) /* DMA/DMA32 is big. */
		return ZONELIST_ORDER_NODE;
	/*
	 * look into each node's config.
  	 * If there is a node whose DMA/DMA32 memory is very big area on
 	 * local memory, NODE_ORDER may be suitable.
         */
	average_size = total_size /
				(nodes_weight(node_states[N_HIGH_MEMORY]) + 1);
	for_each_online_node(nid) {
		low_kmem_size = 0;
		total_size = 0;
		for (zone_type = 0; zone_type < MAX_NR_ZONES; zone_type++) {
			z = &NODE_DATA(nid)->node_zones[zone_type];
			if (populated_zone(z)) {
				if (zone_type < ZONE_NORMAL)
					low_kmem_size += z->present_pages;
				total_size += z->present_pages;
			}
		}
		if (low_kmem_size &&
		    total_size > average_size && /* ignore small node */
		    low_kmem_size > total_size * 70/100)
			return ZONELIST_ORDER_NODE;
	}
	return ZONELIST_ORDER_ZONE;
}

static void set_zonelist_order(void)
{
	if (user_zonelist_order == ZONELIST_ORDER_DEFAULT)
		current_zonelist_order = default_zonelist_order();
	else
		current_zonelist_order = user_zonelist_order;
}

static void build_zonelists(pg_data_t *pgdat)
{
	int j, node, load;
	enum zone_type i;
	nodemask_t used_mask;
	int local_node, prev_node;
	struct zonelist *zonelist;
	int order = current_zonelist_order;

	/* initialize zonelists */
	for (i = 0; i < MAX_ZONELISTS; i++) {
		zonelist = pgdat->node_zonelists + i;
		zonelist->_zonerefs[0].zone = NULL;
		zonelist->_zonerefs[0].zone_idx = 0;
	}

	/* NUMA-aware ordering of nodes */
	local_node = pgdat->node_id;
	load = nr_online_nodes;
	prev_node = local_node;
	nodes_clear(used_mask);

	memset(node_order, 0, sizeof(node_order));
	j = 0;

	while ((node = find_next_best_node(local_node, &used_mask)) >= 0) {
		int distance = node_distance(local_node, node);

		/*
		 * If another node is sufficiently far away then it is better
		 * to reclaim pages in a zone before going off node.
		 */
		if (distance > RECLAIM_DISTANCE)
			zone_reclaim_mode = 1;

		/*
		 * We don't want to pressure a particular node.
		 * So adding penalty to the first node in same
		 * distance group to make it round-robin.
		 */
		if (distance != node_distance(local_node, prev_node))
			node_load[node] = load;

		prev_node = node;
		load--;
		if (order == ZONELIST_ORDER_NODE)
			build_zonelists_in_node_order(pgdat, node);
		else
			node_order[j++] = node;	/* remember order */
	}

	if (order == ZONELIST_ORDER_ZONE) {
		/* calculate node order -- i.e., DMA last! */
		build_zonelists_in_zone_order(pgdat, j);
	}

	build_thisnode_zonelists(pgdat);
}

/* Construct the zonelist performance cache - see further mmzone.h */
static void build_zonelist_cache(pg_data_t *pgdat)
{
	struct zonelist *zonelist;
	struct zonelist_cache *zlc;
	struct zoneref *z;

	zonelist = &pgdat->node_zonelists[0];
	zonelist->zlcache_ptr = zlc = &zonelist->zlcache;
	bitmap_zero(zlc->fullzones, MAX_ZONES_PER_ZONELIST);
	for (z = zonelist->_zonerefs; z->zone; z++)
		zlc->z_to_n[z - zonelist->_zonerefs] = zonelist_node_idx(z);
}

#ifdef CONFIG_HAVE_MEMORYLESS_NODES
/*
 * Return node id of node used for "local" allocations.
 * I.e., first node id of first zone in arg node's generic zonelist.
 * Used for initializing percpu 'numa_mem', which is used primarily
 * for kernel allocations, so use GFP_KERNEL flags to locate zonelist.
 */
int local_memory_node(int node)
{
	struct zone *zone;

	(void)first_zones_zonelist(node_zonelist(node, GFP_KERNEL),
				   gfp_zone(GFP_KERNEL),
				   NULL,
				   &zone);
	return zone->node;
}
#endif

#else	/* CONFIG_NUMA */

static void set_zonelist_order(void)
{
	current_zonelist_order = ZONELIST_ORDER_ZONE;
}

static void build_zonelists(pg_data_t *pgdat)
{
	int node, local_node;
	enum zone_type j;
	struct zonelist *zonelist;

	local_node = pgdat->node_id;

	zonelist = &pgdat->node_zonelists[0];
	j = build_zonelists_node(pgdat, zonelist, 0, MAX_NR_ZONES - 1);

	/*
	 * Now we build the zonelist so that it contains the zones
	 * of all the other nodes.
	 * We don't want to pressure a particular node, so when
	 * building the zones for node N, we make sure that the
	 * zones coming right after the local ones are those from
	 * node N+1 (modulo N)
	 */
	for (node = local_node + 1; node < MAX_NUMNODES; node++) {
		if (!node_online(node))
			continue;
		j = build_zonelists_node(NODE_DATA(node), zonelist, j,
							MAX_NR_ZONES - 1);
	}
	for (node = 0; node < local_node; node++) {
		if (!node_online(node))
			continue;
		j = build_zonelists_node(NODE_DATA(node), zonelist, j,
							MAX_NR_ZONES - 1);
	}

	zonelist->_zonerefs[j].zone = NULL;
	zonelist->_zonerefs[j].zone_idx = 0;
}

/* non-NUMA variant of zonelist performance cache - just NULL zlcache_ptr */
static void build_zonelist_cache(pg_data_t *pgdat)
{
	pgdat->node_zonelists[0].zlcache_ptr = NULL;
}

#endif	/* CONFIG_NUMA */

/*
 * Boot pageset table. One per cpu which is going to be used for all
 * zones and all nodes. The parameters will be set in such a way
 * that an item put on a list will immediately be handed over to
 * the buddy list. This is safe since pageset manipulation is done
 * with interrupts disabled.
 *
 * The boot_pagesets must be kept even after bootup is complete for
 * unused processors and/or zones. They do play a role for bootstrapping
 * hotplugged processors.
 *
 * zoneinfo_show() and maybe other functions do
 * not check if the processor is online before following the pageset pointer.
 * Other parts of the kernel may not check if the zone is available.
 */
static void setup_pageset(struct per_cpu_pageset *p, unsigned long batch);
static DEFINE_PER_CPU(struct per_cpu_pageset, boot_pageset);
static void setup_zone_pageset(struct zone *zone);

/*
 * Global mutex to protect against size modification of zonelists
 * as well as to serialize pageset setup for the new populated zone.
 */
DEFINE_MUTEX(zonelists_mutex);

/* return values int ....just for stop_machine() */
static __init_refok int __build_all_zonelists(void *data)
{
	int nid;
	int cpu;

#ifdef CONFIG_NUMA
	memset(node_load, 0, sizeof(node_load));
#endif
	for_each_online_node(nid) {
		pg_data_t *pgdat = NODE_DATA(nid);

		build_zonelists(pgdat);
		build_zonelist_cache(pgdat);
	}

	/*
	 * Initialize the boot_pagesets that are going to be used
	 * for bootstrapping processors. The real pagesets for
	 * each zone will be allocated later when the per cpu
	 * allocator is available.
	 *
	 * boot_pagesets are used also for bootstrapping offline
	 * cpus if the system is already booted because the pagesets
	 * are needed to initialize allocators on a specific cpu too.
	 * F.e. the percpu allocator needs the page allocator which
	 * needs the percpu allocator in order to allocate its pagesets
	 * (a chicken-egg dilemma).
	 */
	for_each_possible_cpu(cpu) {
		setup_pageset(&per_cpu(boot_pageset, cpu), 0);

#ifdef CONFIG_HAVE_MEMORYLESS_NODES
		/*
		 * We now know the "local memory node" for each node--
		 * i.e., the node of the first zone in the generic zonelist.
		 * Set up numa_mem percpu variable for on-line cpus.  During
		 * boot, only the boot cpu should be on-line;  we'll init the
		 * secondary cpus' numa_mem as they come on-line.  During
		 * node/memory hotplug, we'll fixup all on-line cpus.
		 */
		if (cpu_online(cpu))
			set_cpu_numa_mem(cpu, local_memory_node(cpu_to_node(cpu)));
#endif
	}

	return 0;
}

/*
 * Called with zonelists_mutex held always
 * unless system_state == SYSTEM_BOOTING.
 */
void __ref build_all_zonelists(void *data)
{
	set_zonelist_order();

	if (system_state == SYSTEM_BOOTING) {
		__build_all_zonelists(NULL);
		mminit_verify_zonelist();
		cpuset_init_current_mems_allowed();
	} else {
		/* we have to stop all cpus to guarantee there is no user
		   of zonelist */
#ifdef CONFIG_MEMORY_HOTPLUG
		if (data)
			setup_zone_pageset((struct zone *)data);
#endif
		stop_machine(__build_all_zonelists, NULL, NULL);
		/* cpuset refresh routine should be here */
	}
	vm_total_pages = nr_free_pagecache_pages();
	/*
	 * Disable grouping by mobility if the number of pages in the
	 * system is too low to allow the mechanism to work. It would be
	 * more accurate, but expensive to check per-zone. This check is
	 * made on memory-hotadd so a system can start with mobility
	 * disabled and enable it later
	 */
	if (vm_total_pages < (pageblock_nr_pages * MIGRATE_TYPES))
		page_group_by_mobility_disabled = 1;
	else
		page_group_by_mobility_disabled = 0;

	printk("Built %i zonelists in %s order, mobility grouping %s.  "
		"Total pages: %ld\n",
			nr_online_nodes,
			zonelist_order_name[current_zonelist_order],
			page_group_by_mobility_disabled ? "off" : "on",
			vm_total_pages);
#ifdef CONFIG_NUMA
	printk("Policy zone: %s\n", zone_names[policy_zone]);
#endif
}

/*
 * Helper functions to size the waitqueue hash table.
 * Essentially these want to choose hash table sizes sufficiently
 * large so that collisions trying to wait on pages are rare.
 * But in fact, the number of active page waitqueues on typical
 * systems is ridiculously low, less than 200. So this is even
 * conservative, even though it seems large.
 *
 * The constant PAGES_PER_WAITQUEUE specifies the ratio of pages to
 * waitqueues, i.e. the size of the waitq table given the number of pages.
 */
#define PAGES_PER_WAITQUEUE	256

#ifndef CONFIG_MEMORY_HOTPLUG
static inline unsigned long wait_table_hash_nr_entries(unsigned long pages)
{
	unsigned long size = 1;

	pages /= PAGES_PER_WAITQUEUE;

	while (size < pages)
		size <<= 1;

	/*
	 * Once we have dozens or even hundreds of threads sleeping
	 * on IO we've got bigger problems than wait queue collision.
	 * Limit the size of the wait table to a reasonable size.
	 */
	size = min(size, 4096UL);

	return max(size, 4UL);
}
#else
/*
 * A zone's size might be changed by hot-add, so it is not possible to determine
 * a suitable size for its wait_table.  So we use the maximum size now.
 *
 * The max wait table size = 4096 x sizeof(wait_queue_head_t).   ie:
 *
 *    i386 (preemption config)    : 4096 x 16 = 64Kbyte.
 *    ia64, x86-64 (no preemption): 4096 x 20 = 80Kbyte.
 *    ia64, x86-64 (preemption)   : 4096 x 24 = 96Kbyte.
 *
 * The maximum entries are prepared when a zone's memory is (512K + 256) pages
 * or more by the traditional way. (See above).  It equals:
 *
 *    i386, x86-64, powerpc(4K page size) : =  ( 2G + 1M)byte.
 *    ia64(16K page size)                 : =  ( 8G + 4M)byte.
 *    powerpc (64K page size)             : =  (32G +16M)byte.
 */
static inline unsigned long wait_table_hash_nr_entries(unsigned long pages)
{
	return 4096UL;
}
#endif

/*
 * This is an integer logarithm so that shifts can be used later
 * to extract the more random high bits from the multiplicative
 * hash function before the remainder is taken.
 */
static inline unsigned long wait_table_bits(unsigned long size)
{
	return ffz(~size);
}

#define LONG_ALIGN(x) (((x)+(sizeof(long))-1)&~((sizeof(long))-1))

/*
 * Check if a pageblock contains reserved pages
 */
static int pageblock_is_reserved(unsigned long start_pfn, unsigned long end_pfn)
{
	unsigned long pfn;

	for (pfn = start_pfn; pfn < end_pfn; pfn++) {
		if (!pfn_valid_within(pfn) || PageReserved(pfn_to_page(pfn)))
			return 1;
	}
	return 0;
}

/*
 * Mark a number of pageblocks as MIGRATE_RESERVE. The number
 * of blocks reserved is based on min_wmark_pages(zone). The memory within
 * the reserve will tend to store contiguous free pages. Setting min_free_kbytes
 * higher will lead to a bigger reserve which will get freed as contiguous
 * blocks as reclaim kicks in
 */
static void setup_zone_migrate_reserve(struct zone *zone)
{
	unsigned long start_pfn, pfn, end_pfn, block_end_pfn;
	struct page *page;
	unsigned long block_migratetype;
	int reserve;

	/*
	 * Get the start pfn, end pfn and the number of blocks to reserve
	 * We have to be careful to be aligned to pageblock_nr_pages to
	 * make sure that we always check pfn_valid for the first page in
	 * the block.
	 */
	start_pfn = zone->zone_start_pfn;
	end_pfn = start_pfn + zone->spanned_pages;
	start_pfn = roundup(start_pfn, pageblock_nr_pages);
	reserve = roundup(min_wmark_pages(zone), pageblock_nr_pages) >>
							pageblock_order;

	/*
	 * Reserve blocks are generally in place to help high-order atomic
	 * allocations that are short-lived. A min_free_kbytes value that
	 * would result in more than 2 reserve blocks for atomic allocations
	 * is assumed to be in place to help anti-fragmentation for the
	 * future allocation of hugepages at runtime.
	 */
	reserve = min(2, reserve);

	for (pfn = start_pfn; pfn < end_pfn; pfn += pageblock_nr_pages) {
		if (!pfn_valid(pfn))
			continue;
		page = pfn_to_page(pfn);

		/* Watch out for overlapping nodes */
		if (page_to_nid(page) != zone_to_nid(zone))
			continue;

		block_migratetype = get_pageblock_migratetype(page);

		/* Only test what is necessary when the reserves are not met */
		if (reserve > 0) {
			/*
			 * Blocks with reserved pages will never free, skip
			 * them.
			 */
			block_end_pfn = min(pfn + pageblock_nr_pages, end_pfn);
			if (pageblock_is_reserved(pfn, block_end_pfn))
				continue;

			/* If this block is reserved, account for it */
			if (block_migratetype == MIGRATE_RESERVE) {
				reserve--;
				continue;
			}

			/* Suitable for reserving if this block is movable */
			if (block_migratetype == MIGRATE_MOVABLE) {
				set_pageblock_migratetype(page,
							MIGRATE_RESERVE);
				move_freepages_block(zone, page,
							MIGRATE_RESERVE);
				reserve--;
				continue;
			}
		}

		/*
		 * If the reserve is met and this is a previous reserved block,
		 * take it back
		 */
		if (block_migratetype == MIGRATE_RESERVE) {
			set_pageblock_migratetype(page, MIGRATE_MOVABLE);
			move_freepages_block(zone, page, MIGRATE_MOVABLE);
		}
	}
}

/*
 * Initially all pages are reserved - free ones are freed
 * up by free_all_bootmem() once the early boot process is
 * done. Non-atomic initialization, single-pass.
 */
void __meminit memmap_init_zone(unsigned long size, int nid, unsigned long zone,
		unsigned long start_pfn, enum memmap_context context)
{
	struct page *page;
	unsigned long end_pfn = start_pfn + size;
	unsigned long pfn;
	struct zone *z;

	if (highest_memmap_pfn < end_pfn - 1)
		highest_memmap_pfn = end_pfn - 1;

	z = &NODE_DATA(nid)->node_zones[zone];
	for (pfn = start_pfn; pfn < end_pfn; pfn++) {
		/*
		 * There can be holes in boot-time mem_map[]s
		 * handed to this function.  They do not
		 * exist on hotplugged memory.
		 */
		if (context == MEMMAP_EARLY) {
			if (!early_pfn_valid(pfn))
				continue;
			if (!early_pfn_in_nid(pfn, nid))
				continue;
		}
		page = pfn_to_page(pfn);
		set_page_links(page, zone, nid, pfn);
		mminit_verify_page_links(page, zone, nid, pfn);
		init_page_count(page);
		reset_page_mapcount(page);
		SetPageReserved(page);
		/*
		 * Mark the block movable so that blocks are reserved for
		 * movable at startup. This will force kernel allocations
		 * to reserve their blocks rather than leaking throughout
		 * the address space during boot when many long-lived
		 * kernel allocations are made. Later some blocks near
		 * the start are marked MIGRATE_RESERVE by
		 * setup_zone_migrate_reserve()
		 *
		 * bitmap is created for zone's valid pfn range. but memmap
		 * can be created for invalid pages (for alignment)
		 * check here not to call set_pageblock_migratetype() against
		 * pfn out of zone.
		 */
		if ((z->zone_start_pfn <= pfn)
		    && (pfn < z->zone_start_pfn + z->spanned_pages)
		    && !(pfn & (pageblock_nr_pages - 1)))
			set_pageblock_migratetype(page, MIGRATE_MOVABLE);

		INIT_LIST_HEAD(&page->lru);
#ifdef WANT_PAGE_VIRTUAL
		/* The shift won't overflow because ZONE_NORMAL is below 4G. */
		if (!is_highmem_idx(zone))
			set_page_address(page, __va(pfn << PAGE_SHIFT));
#endif
	}
}

static void __meminit zone_init_free_lists(struct zone *zone)
{
	int order, t;
	for_each_migratetype_order(order, t) {
		INIT_LIST_HEAD(&zone->free_area[order].free_list[t]);
		zone->free_area[order].nr_free = 0;
	}
}

#ifndef __HAVE_ARCH_MEMMAP_INIT
#define memmap_init(size, nid, zone, start_pfn) \
	memmap_init_zone((size), (nid), (zone), (start_pfn), MEMMAP_EARLY)
#endif

static int zone_batchsize(struct zone *zone)
{
#ifdef CONFIG_MMU
	int batch;

	/*
	 * The per-cpu-pages pools are set to around 1000th of the
	 * size of the zone.  But no more than 1/2 of a meg.
	 *
	 * OK, so we don't know how big the cache is.  So guess.
	 */
	batch = zone->present_pages / 1024;
	if (batch * PAGE_SIZE > 512 * 1024)
		batch = (512 * 1024) / PAGE_SIZE;
	batch /= 4;		/* We effectively *= 4 below */
	if (batch < 1)
		batch = 1;

	/*
	 * Clamp the batch to a 2^n - 1 value. Having a power
	 * of 2 value was found to be more likely to have
	 * suboptimal cache aliasing properties in some cases.
	 *
	 * For example if 2 tasks are alternately allocating
	 * batches of pages, one task can end up with a lot
	 * of pages of one half of the possible page colors
	 * and the other with pages of the other colors.
	 */
	batch = rounddown_pow_of_two(batch + batch/2) - 1;

	return batch;

#else
	/* The deferral and batching of frees should be suppressed under NOMMU
	 * conditions.
	 *
	 * The problem is that NOMMU needs to be able to allocate large chunks
	 * of contiguous memory as there's no hardware page translation to
	 * assemble apparent contiguous memory from discontiguous pages.
	 *
	 * Queueing large contiguous runs of pages for batching, however,
	 * causes the pages to actually be freed in smaller chunks.  As there
	 * can be a significant delay between the individual batches being
	 * recycled, this leads to the once large chunks of space being
	 * fragmented and becoming unavailable for high-order allocations.
	 */
	return 0;
#endif
}

static void setup_pageset(struct per_cpu_pageset *p, unsigned long batch)
{
	struct per_cpu_pages *pcp;
	int migratetype;

	memset(p, 0, sizeof(*p));

	pcp = &p->pcp;
	pcp->count = 0;
	pcp->high = 6 * batch;
	pcp->batch = max(1UL, 1 * batch);
	for (migratetype = 0; migratetype < MIGRATE_PCPTYPES; migratetype++)
		INIT_LIST_HEAD(&pcp->lists[migratetype]);
}

/*
 * setup_pagelist_highmark() sets the high water mark for hot per_cpu_pagelist
 * to the value high for the pageset p.
 */

static void setup_pagelist_highmark(struct per_cpu_pageset *p,
				unsigned long high)
{
	struct per_cpu_pages *pcp;

	pcp = &p->pcp;
	pcp->high = high;
	pcp->batch = max(1UL, high/4);
	if ((high/4) > (PAGE_SHIFT * 8))
		pcp->batch = PAGE_SHIFT * 8;
}

static void setup_zone_pageset(struct zone *zone)
{
	int cpu;

	zone->pageset = alloc_percpu(struct per_cpu_pageset);

	for_each_possible_cpu(cpu) {
		struct per_cpu_pageset *pcp = per_cpu_ptr(zone->pageset, cpu);

		setup_pageset(pcp, zone_batchsize(zone));

		if (percpu_pagelist_fraction)
			setup_pagelist_highmark(pcp,
				(zone->present_pages /
					percpu_pagelist_fraction));
	}
}

/*
 * Allocate per cpu pagesets and initialize them.
 * Before this call only boot pagesets were available.
 */
void __init setup_per_cpu_pageset(void)
{
	struct zone *zone;

	for_each_populated_zone(zone)
		setup_zone_pageset(zone);
}

static noinline __init_refok
int zone_wait_table_init(struct zone *zone, unsigned long zone_size_pages)
{
	int i;
	struct pglist_data *pgdat = zone->zone_pgdat;
	size_t alloc_size;

	/*
	 * The per-page waitqueue mechanism uses hashed waitqueues
	 * per zone.
	 */
	zone->wait_table_hash_nr_entries =
		 wait_table_hash_nr_entries(zone_size_pages);
	zone->wait_table_bits =
		wait_table_bits(zone->wait_table_hash_nr_entries);
	alloc_size = zone->wait_table_hash_nr_entries
					* sizeof(wait_queue_head_t);

	if (!slab_is_available()) {
		zone->wait_table = (wait_queue_head_t *)
			alloc_bootmem_node_nopanic(pgdat, alloc_size);
	} else {
		/*
		 * This case means that a zone whose size was 0 gets new memory
		 * via memory hot-add.
		 * But it may be the case that a new node was hot-added.  In
		 * this case vmalloc() will not be able to use this new node's
		 * memory - this wait_table must be initialized to use this new
		 * node itself as well.
		 * To use this new node's memory, further consideration will be
		 * necessary.
		 */
		zone->wait_table = vmalloc(alloc_size);
	}
	if (!zone->wait_table)
		return -ENOMEM;

	for(i = 0; i < zone->wait_table_hash_nr_entries; ++i)
		init_waitqueue_head(zone->wait_table + i);

	return 0;
}

static int __zone_pcp_update(void *data)
{
	struct zone *zone = data;
	int cpu;
	unsigned long batch = zone_batchsize(zone), flags;

	for_each_possible_cpu(cpu) {
		struct per_cpu_pageset *pset;
		struct per_cpu_pages *pcp;

		pset = per_cpu_ptr(zone->pageset, cpu);
		pcp = &pset->pcp;

		local_irq_save(flags);
		free_pcppages_bulk(zone, pcp->count, pcp);
		setup_pageset(pset, batch);
		local_irq_restore(flags);
	}
	return 0;
}

void zone_pcp_update(struct zone *zone)
{
	stop_machine(__zone_pcp_update, zone, NULL);
}

static __meminit void zone_pcp_init(struct zone *zone)
{
	/*
	 * per cpu subsystem is not up at this point. The following code
	 * relies on the ability of the linker to provide the
	 * offset of a (static) per cpu variable into the per cpu area.
	 */
	zone->pageset = &boot_pageset;

	if (zone->present_pages)
		printk(KERN_DEBUG "  %s zone: %lu pages, LIFO batch:%u\n",
			zone->name, zone->present_pages,
					 zone_batchsize(zone));
}

__meminit int init_currently_empty_zone(struct zone *zone,
					unsigned long zone_start_pfn,
					unsigned long size,
					enum memmap_context context)
{
	struct pglist_data *pgdat = zone->zone_pgdat;
	int ret;
	ret = zone_wait_table_init(zone, size);
	if (ret)
		return ret;
	pgdat->nr_zones = zone_idx(zone) + 1;

	zone->zone_start_pfn = zone_start_pfn;

	mminit_dprintk(MMINIT_TRACE, "memmap_init",
			"Initialising map node %d zone %lu pfns %lu -> %lu\n",
			pgdat->node_id,
			(unsigned long)zone_idx(zone),
			zone_start_pfn, (zone_start_pfn + size));

	zone_init_free_lists(zone);

	return 0;
}

#ifdef CONFIG_ARCH_POPULATES_NODE_MAP
/*
 * Basic iterator support. Return the first range of PFNs for a node
 * Note: nid == MAX_NUMNODES returns first region regardless of node
 */
static int __meminit first_active_region_index_in_nid(int nid)
{
	int i;

	for (i = 0; i < nr_nodemap_entries; i++)
		if (nid == MAX_NUMNODES || early_node_map[i].nid == nid)
			return i;

	return -1;
}

/*
 * Basic iterator support. Return the next active range of PFNs for a node
 * Note: nid == MAX_NUMNODES returns next region regardless of node
 */
static int __meminit next_active_region_index_in_nid(int index, int nid)
{
	for (index = index + 1; index < nr_nodemap_entries; index++)
		if (nid == MAX_NUMNODES || early_node_map[index].nid == nid)
			return index;

	return -1;
}

#ifndef CONFIG_HAVE_ARCH_EARLY_PFN_TO_NID
/*
 * Required by SPARSEMEM. Given a PFN, return what node the PFN is on.
 * Architectures may implement their own version but if add_active_range()
 * was used and there are no special requirements, this is a convenient
 * alternative
 */
int __meminit __early_pfn_to_nid(unsigned long pfn)
{
	int i;

	for (i = 0; i < nr_nodemap_entries; i++) {
		unsigned long start_pfn = early_node_map[i].start_pfn;
		unsigned long end_pfn = early_node_map[i].end_pfn;

		if (start_pfn <= pfn && pfn < end_pfn)
			return early_node_map[i].nid;
	}
	/* This is a memory hole */
	return -1;
}
#endif /* CONFIG_HAVE_ARCH_EARLY_PFN_TO_NID */

int __meminit early_pfn_to_nid(unsigned long pfn)
{
	int nid;

	nid = __early_pfn_to_nid(pfn);
	if (nid >= 0)
		return nid;
	/* just returns 0 */
	return 0;
}

#ifdef CONFIG_NODES_SPAN_OTHER_NODES
bool __meminit early_pfn_in_nid(unsigned long pfn, int node)
{
	int nid;

	nid = __early_pfn_to_nid(pfn);
	if (nid >= 0 && nid != node)
		return false;
	return true;
}
#endif

/* Basic iterator support to walk early_node_map[] */
#define for_each_active_range_index_in_nid(i, nid) \
	for (i = first_active_region_index_in_nid(nid); i != -1; \
				i = next_active_region_index_in_nid(i, nid))

/**
 * free_bootmem_with_active_regions - Call free_bootmem_node for each active range
 * @nid: The node to free memory on. If MAX_NUMNODES, all nodes are freed.
 * @max_low_pfn: The highest PFN that will be passed to free_bootmem_node
 *
 * If an architecture guarantees that all ranges registered with
 * add_active_ranges() contain no holes and may be freed, this
 * this function may be used instead of calling free_bootmem() manually.
 */
void __init free_bootmem_with_active_regions(int nid,
						unsigned long max_low_pfn)
{
	int i;

	for_each_active_range_index_in_nid(i, nid) {
		unsigned long size_pages = 0;
		unsigned long end_pfn = early_node_map[i].end_pfn;

		if (early_node_map[i].start_pfn >= max_low_pfn)
			continue;

		if (end_pfn > max_low_pfn)
			end_pfn = max_low_pfn;

		size_pages = end_pfn - early_node_map[i].start_pfn;
		free_bootmem_node(NODE_DATA(early_node_map[i].nid),
				PFN_PHYS(early_node_map[i].start_pfn),
				size_pages << PAGE_SHIFT);
	}
}

#ifdef CONFIG_HAVE_MEMBLOCK
/*
 * Basic iterator support. Return the last range of PFNs for a node
 * Note: nid == MAX_NUMNODES returns last region regardless of node
 */
static int __meminit last_active_region_index_in_nid(int nid)
{
	int i;

	for (i = nr_nodemap_entries - 1; i >= 0; i--)
		if (nid == MAX_NUMNODES || early_node_map[i].nid == nid)
			return i;

	return -1;
}

/*
 * Basic iterator support. Return the previous active range of PFNs for a node
 * Note: nid == MAX_NUMNODES returns next region regardless of node
 */
static int __meminit previous_active_region_index_in_nid(int index, int nid)
{
	for (index = index - 1; index >= 0; index--)
		if (nid == MAX_NUMNODES || early_node_map[index].nid == nid)
			return index;

	return -1;
}

#define for_each_active_range_index_in_nid_reverse(i, nid) \
	for (i = last_active_region_index_in_nid(nid); i != -1; \
				i = previous_active_region_index_in_nid(i, nid))

u64 __init find_memory_core_early(int nid, u64 size, u64 align,
					u64 goal, u64 limit)
{
	int i;

	/* Need to go over early_node_map to find out good range for node */
	for_each_active_range_index_in_nid_reverse(i, nid) {
		u64 addr;
		u64 ei_start, ei_last;
		u64 final_start, final_end;

		ei_last = early_node_map[i].end_pfn;
		ei_last <<= PAGE_SHIFT;
		ei_start = early_node_map[i].start_pfn;
		ei_start <<= PAGE_SHIFT;

		final_start = max(ei_start, goal);
		final_end = min(ei_last, limit);

		if (final_start >= final_end)
			continue;

		addr = memblock_find_in_range(final_start, final_end, size, align);

		if (addr == MEMBLOCK_ERROR)
			continue;

		return addr;
	}

	return MEMBLOCK_ERROR;
}
#endif

int __init add_from_early_node_map(struct range *range, int az,
				   int nr_range, int nid)
{
	int i;
	u64 start, end;

	/* need to go over early_node_map to find out good range for node */
	for_each_active_range_index_in_nid(i, nid) {
		start = early_node_map[i].start_pfn;
		end = early_node_map[i].end_pfn;
		nr_range = add_range(range, az, nr_range, start, end);
	}
	return nr_range;
}

void __init work_with_active_regions(int nid, work_fn_t work_fn, void *data)
{
	int i;
	int ret;

	for_each_active_range_index_in_nid(i, nid) {
		ret = work_fn(early_node_map[i].start_pfn,
			      early_node_map[i].end_pfn, data);
		if (ret)
			break;
	}
}
/**
 * sparse_memory_present_with_active_regions - Call memory_present for each active range
 * @nid: The node to call memory_present for. If MAX_NUMNODES, all nodes will be used.
 *
 * If an architecture guarantees that all ranges registered with
 * add_active_ranges() contain no holes and may be freed, this
 * function may be used instead of calling memory_present() manually.
 */
void __init sparse_memory_present_with_active_regions(int nid)
{
	int i;

	for_each_active_range_index_in_nid(i, nid)
		memory_present(early_node_map[i].nid,
				early_node_map[i].start_pfn,
				early_node_map[i].end_pfn);
}

/**
 * get_pfn_range_for_nid - Return the start and end page frames for a node
 * @nid: The nid to return the range for. If MAX_NUMNODES, the min and max PFN are returned.
 * @start_pfn: Passed by reference. On return, it will have the node start_pfn.
 * @end_pfn: Passed by reference. On return, it will have the node end_pfn.
 *
 * It returns the start and end page frame of a node based on information
 * provided by an arch calling add_active_range(). If called for a node
 * with no available memory, a warning is printed and the start and end
 * PFNs will be 0.
 */
void __meminit get_pfn_range_for_nid(unsigned int nid,
			unsigned long *start_pfn, unsigned long *end_pfn)
{
	int i;
	*start_pfn = -1UL;
	*end_pfn = 0;

	for_each_active_range_index_in_nid(i, nid) {
		*start_pfn = min(*start_pfn, early_node_map[i].start_pfn);
		*end_pfn = max(*end_pfn, early_node_map[i].end_pfn);
	}

	if (*start_pfn == -1UL)
		*start_pfn = 0;
}

/*
 * This finds a zone that can be used for ZONE_MOVABLE pages. The
 * assumption is made that zones within a node are ordered in monotonic
 * increasing memory addresses so that the "highest" populated zone is used
 */
static void __init find_usable_zone_for_movable(void)
{
	int zone_index;
	for (zone_index = MAX_NR_ZONES - 1; zone_index >= 0; zone_index--) {
		if (zone_index == ZONE_MOVABLE)
			continue;

		if (arch_zone_highest_possible_pfn[zone_index] >
				arch_zone_lowest_possible_pfn[zone_index])
			break;
	}

	VM_BUG_ON(zone_index == -1);
	movable_zone = zone_index;
}

/*
 * The zone ranges provided by the architecture do not include ZONE_MOVABLE
 * because it is sized independent of architecture. Unlike the other zones,
 * the starting point for ZONE_MOVABLE is not fixed. It may be different
 * in each node depending on the size of each node and how evenly kernelcore
 * is distributed. This helper function adjusts the zone ranges
 * provided by the architecture for a given node by using the end of the
 * highest usable zone for ZONE_MOVABLE. This preserves the assumption that
 * zones within a node are in order of monotonic increases memory addresses
 */
static void __meminit adjust_zone_range_for_zone_movable(int nid,
					unsigned long zone_type,
					unsigned long node_start_pfn,
					unsigned long node_end_pfn,
					unsigned long *zone_start_pfn,
					unsigned long *zone_end_pfn)
{
	/* Only adjust if ZONE_MOVABLE is on this node */
	if (zone_movable_pfn[nid]) {
		/* Size ZONE_MOVABLE */
		if (zone_type == ZONE_MOVABLE) {
			*zone_start_pfn = zone_movable_pfn[nid];
			*zone_end_pfn = min(node_end_pfn,
				arch_zone_highest_possible_pfn[movable_zone]);

		/* Adjust for ZONE_MOVABLE starting within this range */
		} else if (*zone_start_pfn < zone_movable_pfn[nid] &&
				*zone_end_pfn > zone_movable_pfn[nid]) {
			*zone_end_pfn = zone_movable_pfn[nid];

		/* Check if this whole range is within ZONE_MOVABLE */
		} else if (*zone_start_pfn >= zone_movable_pfn[nid])
			*zone_start_pfn = *zone_end_pfn;
	}
}

/*
 * Return the number of pages a zone spans in a node, including holes
 * present_pages = zone_spanned_pages_in_node() - zone_absent_pages_in_node()
 */
static unsigned long __meminit zone_spanned_pages_in_node(int nid,
					unsigned long zone_type,
					unsigned long *ignored)
{
	unsigned long node_start_pfn, node_end_pfn;
	unsigned long zone_start_pfn, zone_end_pfn;

	/* Get the start and end of the node and zone */
	get_pfn_range_for_nid(nid, &node_start_pfn, &node_end_pfn);
	zone_start_pfn = arch_zone_lowest_possible_pfn[zone_type];
	zone_end_pfn = arch_zone_highest_possible_pfn[zone_type];
	adjust_zone_range_for_zone_movable(nid, zone_type,
				node_start_pfn, node_end_pfn,
				&zone_start_pfn, &zone_end_pfn);

	/* Check that this node has pages within the zone's required range */
	if (zone_end_pfn < node_start_pfn || zone_start_pfn > node_end_pfn)
		return 0;

	/* Move the zone boundaries inside the node if necessary */
	zone_end_pfn = min(zone_end_pfn, node_end_pfn);
	zone_start_pfn = max(zone_start_pfn, node_start_pfn);

	/* Return the spanned pages */
	return zone_end_pfn - zone_start_pfn;
}

/*
 * Return the number of holes in a range on a node. If nid is MAX_NUMNODES,
 * then all holes in the requested range will be accounted for.
 */
unsigned long __meminit __absent_pages_in_range(int nid,
				unsigned long range_start_pfn,
				unsigned long range_end_pfn)
{
	int i = 0;
	unsigned long prev_end_pfn = 0, hole_pages = 0;
	unsigned long start_pfn;

	/* Find the end_pfn of the first active range of pfns in the node */
	i = first_active_region_index_in_nid(nid);
	if (i == -1)
		return 0;

	prev_end_pfn = min(early_node_map[i].start_pfn, range_end_pfn);

	/* Account for ranges before physical memory on this node */
	if (early_node_map[i].start_pfn > range_start_pfn)
		hole_pages = prev_end_pfn - range_start_pfn;

	/* Find all holes for the zone within the node */
	for (; i != -1; i = next_active_region_index_in_nid(i, nid)) {

		/* No need to continue if prev_end_pfn is outside the zone */
		if (prev_end_pfn >= range_end_pfn)
			break;

		/* Make sure the end of the zone is not within the hole */
		start_pfn = min(early_node_map[i].start_pfn, range_end_pfn);
		prev_end_pfn = max(prev_end_pfn, range_start_pfn);

		/* Update the hole size cound and move on */
		if (start_pfn > range_start_pfn) {
			BUG_ON(prev_end_pfn > start_pfn);
			hole_pages += start_pfn - prev_end_pfn;
		}
		prev_end_pfn = early_node_map[i].end_pfn;
	}

	/* Account for ranges past physical memory on this node */
	if (range_end_pfn > prev_end_pfn)
		hole_pages += range_end_pfn -
				max(range_start_pfn, prev_end_pfn);

	return hole_pages;
}

/**
 * absent_pages_in_range - Return number of page frames in holes within a range
 * @start_pfn: The start PFN to start searching for holes
 * @end_pfn: The end PFN to stop searching for holes
 *
 * It returns the number of pages frames in memory holes within a range.
 */
unsigned long __init absent_pages_in_range(unsigned long start_pfn,
							unsigned long end_pfn)
{
	return __absent_pages_in_range(MAX_NUMNODES, start_pfn, end_pfn);
}

/* Return the number of page frames in holes in a zone on a node */
static unsigned long __meminit zone_absent_pages_in_node(int nid,
					unsigned long zone_type,
					unsigned long *ignored)
{
	unsigned long node_start_pfn, node_end_pfn;
	unsigned long zone_start_pfn, zone_end_pfn;

	get_pfn_range_for_nid(nid, &node_start_pfn, &node_end_pfn);
	zone_start_pfn = max(arch_zone_lowest_possible_pfn[zone_type],
							node_start_pfn);
	zone_end_pfn = min(arch_zone_highest_possible_pfn[zone_type],
							node_end_pfn);

	adjust_zone_range_for_zone_movable(nid, zone_type,
			node_start_pfn, node_end_pfn,
			&zone_start_pfn, &zone_end_pfn);
	return __absent_pages_in_range(nid, zone_start_pfn, zone_end_pfn);
}

#else
static inline unsigned long __meminit zone_spanned_pages_in_node(int nid,
					unsigned long zone_type,
					unsigned long *zones_size)
{
	return zones_size[zone_type];
}

static inline unsigned long __meminit zone_absent_pages_in_node(int nid,
						unsigned long zone_type,
						unsigned long *zholes_size)
{
	if (!zholes_size)
		return 0;

	return zholes_size[zone_type];
}

#endif

static void __meminit calculate_node_totalpages(struct pglist_data *pgdat,
		unsigned long *zones_size, unsigned long *zholes_size)
{
	unsigned long realtotalpages, totalpages = 0;
	enum zone_type i;

	for (i = 0; i < MAX_NR_ZONES; i++)
		totalpages += zone_spanned_pages_in_node(pgdat->node_id, i,
								zones_size);
	pgdat->node_spanned_pages = totalpages;

	realtotalpages = totalpages;
	for (i = 0; i < MAX_NR_ZONES; i++)
		realtotalpages -=
			zone_absent_pages_in_node(pgdat->node_id, i,
								zholes_size);
	pgdat->node_present_pages = realtotalpages;
	printk(KERN_DEBUG "On node %d totalpages: %lu\n", pgdat->node_id,
							realtotalpages);
}

#ifndef CONFIG_SPARSEMEM
/*
 * Calculate the size of the zone->blockflags rounded to an unsigned long
 * Start by making sure zonesize is a multiple of pageblock_order by rounding
 * up. Then use 1 NR_PAGEBLOCK_BITS worth of bits per pageblock, finally
 * round what is now in bits to nearest long in bits, then return it in
 * bytes.
 */
static unsigned long __init usemap_size(unsigned long zonesize)
{
	unsigned long usemapsize;

	usemapsize = roundup(zonesize, pageblock_nr_pages);
	usemapsize = usemapsize >> pageblock_order;
	usemapsize *= NR_PAGEBLOCK_BITS;
	usemapsize = roundup(usemapsize, 8 * sizeof(unsigned long));

	return usemapsize / 8;
}

static void __init setup_usemap(struct pglist_data *pgdat,
				struct zone *zone, unsigned long zonesize)
{
	unsigned long usemapsize = usemap_size(zonesize);
	zone->pageblock_flags = NULL;
	if (usemapsize)
		zone->pageblock_flags = alloc_bootmem_node_nopanic(pgdat,
								   usemapsize);
}
#else
static inline void setup_usemap(struct pglist_data *pgdat,
				struct zone *zone, unsigned long zonesize) {}
#endif /* CONFIG_SPARSEMEM */

#ifdef CONFIG_HUGETLB_PAGE_SIZE_VARIABLE

/* Return a sensible default order for the pageblock size. */
static inline int pageblock_default_order(void)
{
	if (HPAGE_SHIFT > PAGE_SHIFT)
		return HUGETLB_PAGE_ORDER;

	return MAX_ORDER-1;
}

/* Initialise the number of pages represented by NR_PAGEBLOCK_BITS */
static inline void __init set_pageblock_order(unsigned int order)
{
	/* Check that pageblock_nr_pages has not already been setup */
	if (pageblock_order)
		return;

	/*
	 * Assume the largest contiguous order of interest is a huge page.
	 * This value may be variable depending on boot parameters on IA64
	 */
	pageblock_order = order;
}
#else /* CONFIG_HUGETLB_PAGE_SIZE_VARIABLE */

/*
 * When CONFIG_HUGETLB_PAGE_SIZE_VARIABLE is not set, set_pageblock_order()
 * and pageblock_default_order() are unused as pageblock_order is set
 * at compile-time. See include/linux/pageblock-flags.h for the values of
 * pageblock_order based on the kernel config
 */
static inline int pageblock_default_order(unsigned int order)
{
	return MAX_ORDER-1;
}
#define set_pageblock_order(x)	do {} while (0)

#endif /* CONFIG_HUGETLB_PAGE_SIZE_VARIABLE */

/*
 * Set up the zone data structures:
 *   - mark all pages reserved
 *   - mark all memory queues empty
 *   - clear the memory bitmaps
 */
static void __paginginit free_area_init_core(struct pglist_data *pgdat,
		unsigned long *zones_size, unsigned long *zholes_size)
{
	enum zone_type j;
	int nid = pgdat->node_id;
	unsigned long zone_start_pfn = pgdat->node_start_pfn;
	int ret;

	pgdat_resize_init(pgdat);
	pgdat->nr_zones = 0;
	init_waitqueue_head(&pgdat->kswapd_wait);
	pgdat->kswapd_max_order = 0;
	pgdat_page_cgroup_init(pgdat);
	
	for (j = 0; j < MAX_NR_ZONES; j++) {
		struct zone *zone = pgdat->node_zones + j;
		unsigned long size, realsize, memmap_pages;
		enum lru_list l;

		size = zone_spanned_pages_in_node(nid, j, zones_size);
		realsize = size - zone_absent_pages_in_node(nid, j,
								zholes_size);

		/*
		 * Adjust realsize so that it accounts for how much memory
		 * is used by this zone for memmap. This affects the watermark
		 * and per-cpu initialisations
		 */
		memmap_pages =
			PAGE_ALIGN(size * sizeof(struct page)) >> PAGE_SHIFT;
		if (realsize >= memmap_pages) {
			realsize -= memmap_pages;
			if (memmap_pages)
				printk(KERN_DEBUG
				       "  %s zone: %lu pages used for memmap\n",
				       zone_names[j], memmap_pages);
		} else
			printk(KERN_WARNING
				"  %s zone: %lu pages exceeds realsize %lu\n",
				zone_names[j], memmap_pages, realsize);

		/* Account for reserved pages */
		if (j == 0 && realsize > dma_reserve) {
			realsize -= dma_reserve;
			printk(KERN_DEBUG "  %s zone: %lu pages reserved\n",
					zone_names[0], dma_reserve);
		}

		if (!is_highmem_idx(j))
			nr_kernel_pages += realsize;
		nr_all_pages += realsize;

		zone->spanned_pages = size;
		zone->present_pages = realsize;
#ifdef CONFIG_NUMA
		zone->node = nid;
		zone->min_unmapped_pages = (realsize*sysctl_min_unmapped_ratio)
						/ 100;
		zone->min_slab_pages = (realsize * sysctl_min_slab_ratio) / 100;
#endif
		zone->name = zone_names[j];
		spin_lock_init(&zone->lock);
		spin_lock_init(&zone->lru_lock);
		zone_seqlock_init(zone);
		zone->zone_pgdat = pgdat;

		zone_pcp_init(zone);
		for_each_lru(l)
			INIT_LIST_HEAD(&zone->lru[l].list);
		zone->reclaim_stat.recent_rotated[0] = 0;
		zone->reclaim_stat.recent_rotated[1] = 0;
		zone->reclaim_stat.recent_scanned[0] = 0;
		zone->reclaim_stat.recent_scanned[1] = 0;
		zap_zone_vm_stats(zone);
		zone->flags = 0;
		if (!size)
			continue;

		set_pageblock_order(pageblock_default_order());
		setup_usemap(pgdat, zone, size);
		ret = init_currently_empty_zone(zone, zone_start_pfn,
						size, MEMMAP_EARLY);
		BUG_ON(ret);
		memmap_init(size, nid, j, zone_start_pfn);
		zone_start_pfn += size;
	}
}

static void __init_refok alloc_node_mem_map(struct pglist_data *pgdat)
{
	/* Skip empty nodes */
	if (!pgdat->node_spanned_pages)
		return;

#ifdef CONFIG_FLAT_NODE_MEM_MAP
	/* ia64 gets its own node_mem_map, before this, without bootmem */
	if (!pgdat->node_mem_map) {
		unsigned long size, start, end;
		struct page *map;

		/*
		 * The zone's endpoints aren't required to be MAX_ORDER
		 * aligned but the node_mem_map endpoints must be in order
		 * for the buddy allocator to function correctly.
		 */
		start = pgdat->node_start_pfn & ~(MAX_ORDER_NR_PAGES - 1);
		end = pgdat->node_start_pfn + pgdat->node_spanned_pages;
		end = ALIGN(end, MAX_ORDER_NR_PAGES);
		size =  (end - start) * sizeof(struct page);
		map = alloc_remap(pgdat->node_id, size);
		if (!map)
			map = alloc_bootmem_node_nopanic(pgdat, size);
		pgdat->node_mem_map = map + (pgdat->node_start_pfn - start);
	}
#ifndef CONFIG_NEED_MULTIPLE_NODES
	/*
	 * With no DISCONTIG, the global mem_map is just set as node 0's
	 */
	if (pgdat == NODE_DATA(0)) {
		mem_map = NODE_DATA(0)->node_mem_map;
#ifdef CONFIG_ARCH_POPULATES_NODE_MAP
		if (page_to_pfn(mem_map) != pgdat->node_start_pfn)
			mem_map -= (pgdat->node_start_pfn - ARCH_PFN_OFFSET);
#endif /* CONFIG_ARCH_POPULATES_NODE_MAP */
	}
#endif
#endif /* CONFIG_FLAT_NODE_MEM_MAP */
}

void __paginginit free_area_init_node(int nid, unsigned long *zones_size,
		unsigned long node_start_pfn, unsigned long *zholes_size)
{
	pg_data_t *pgdat = NODE_DATA(nid);

	pgdat->node_id = nid;
	pgdat->node_start_pfn = node_start_pfn;
	calculate_node_totalpages(pgdat, zones_size, zholes_size);

	alloc_node_mem_map(pgdat);
#ifdef CONFIG_FLAT_NODE_MEM_MAP
	printk(KERN_DEBUG "free_area_init_node: node %d, pgdat %08lx, node_mem_map %08lx\n",
		nid, (unsigned long)pgdat,
		(unsigned long)pgdat->node_mem_map);
#endif

	free_area_init_core(pgdat, zones_size, zholes_size);
}

#ifdef CONFIG_ARCH_POPULATES_NODE_MAP

#if MAX_NUMNODES > 1
/*
 * Figure out the number of possible node ids.
 */
static void __init setup_nr_node_ids(void)
{
	unsigned int node;
	unsigned int highest = 0;

	for_each_node_mask(node, node_possible_map)
		highest = node;
	nr_node_ids = highest + 1;
}
#else
static inline void setup_nr_node_ids(void)
{
}
#endif

/**
 * add_active_range - Register a range of PFNs backed by physical memory
 * @nid: The node ID the range resides on
 * @start_pfn: The start PFN of the available physical memory
 * @end_pfn: The end PFN of the available physical memory
 *
 * These ranges are stored in an early_node_map[] and later used by
 * free_area_init_nodes() to calculate zone sizes and holes. If the
 * range spans a memory hole, it is up to the architecture to ensure
 * the memory is not freed by the bootmem allocator. If possible
 * the range being registered will be merged with existing ranges.
 */
void __init add_active_range(unsigned int nid, unsigned long start_pfn,
						unsigned long end_pfn)
{
	int i;

	mminit_dprintk(MMINIT_TRACE, "memory_register",
			"Entering add_active_range(%d, %#lx, %#lx) "
			"%d entries of %d used\n",
			nid, start_pfn, end_pfn,
			nr_nodemap_entries, MAX_ACTIVE_REGIONS);

	mminit_validate_memmodel_limits(&start_pfn, &end_pfn);

	/* Merge with existing active regions if possible */
	for (i = 0; i < nr_nodemap_entries; i++) {
		if (early_node_map[i].nid != nid)
			continue;

		/* Skip if an existing region covers this new one */
		if (start_pfn >= early_node_map[i].start_pfn &&
				end_pfn <= early_node_map[i].end_pfn)
			return;

		/* Merge forward if suitable */
		if (start_pfn <= early_node_map[i].end_pfn &&
				end_pfn > early_node_map[i].end_pfn) {
			early_node_map[i].end_pfn = end_pfn;
			return;
		}

		/* Merge backward if suitable */
		if (start_pfn < early_node_map[i].start_pfn &&
				end_pfn >= early_node_map[i].start_pfn) {
			early_node_map[i].start_pfn = start_pfn;
			return;
		}
	}

	/* Check that early_node_map is large enough */
	if (i >= MAX_ACTIVE_REGIONS) {
		printk(KERN_CRIT "More than %d memory regions, truncating\n",
							MAX_ACTIVE_REGIONS);
		return;
	}

	early_node_map[i].nid = nid;
	early_node_map[i].start_pfn = start_pfn;
	early_node_map[i].end_pfn = end_pfn;
	nr_nodemap_entries = i + 1;
}

/**
 * remove_active_range - Shrink an existing registered range of PFNs
 * @nid: The node id the range is on that should be shrunk
 * @start_pfn: The new PFN of the range
 * @end_pfn: The new PFN of the range
 *
 * i386 with NUMA use alloc_remap() to store a node_mem_map on a local node.
 * The map is kept near the end physical page range that has already been
 * registered. This function allows an arch to shrink an existing registered
 * range.
 */
void __init remove_active_range(unsigned int nid, unsigned long start_pfn,
				unsigned long end_pfn)
{
	int i, j;
	int removed = 0;

	printk(KERN_DEBUG "remove_active_range (%d, %lu, %lu)\n",
			  nid, start_pfn, end_pfn);

	/* Find the old active region end and shrink */
	for_each_active_range_index_in_nid(i, nid) {
		if (early_node_map[i].start_pfn >= start_pfn &&
		    early_node_map[i].end_pfn <= end_pfn) {
			/* clear it */
			early_node_map[i].start_pfn = 0;
			early_node_map[i].end_pfn = 0;
			removed = 1;
			continue;
		}
		if (early_node_map[i].start_pfn < start_pfn &&
		    early_node_map[i].end_pfn > start_pfn) {
			unsigned long temp_end_pfn = early_node_map[i].end_pfn;
			early_node_map[i].end_pfn = start_pfn;
			if (temp_end_pfn > end_pfn)
				add_active_range(nid, end_pfn, temp_end_pfn);
			continue;
		}
		if (early_node_map[i].start_pfn >= start_pfn &&
		    early_node_map[i].end_pfn > end_pfn &&
		    early_node_map[i].start_pfn < end_pfn) {
			early_node_map[i].start_pfn = end_pfn;
			continue;
		}
	}

	if (!removed)
		return;

	/* remove the blank ones */
	for (i = nr_nodemap_entries - 1; i > 0; i--) {
		if (early_node_map[i].nid != nid)
			continue;
		if (early_node_map[i].end_pfn)
			continue;
		/* we found it, get rid of it */
		for (j = i; j < nr_nodemap_entries - 1; j++)
			memcpy(&early_node_map[j], &early_node_map[j+1],
				sizeof(early_node_map[j]));
		j = nr_nodemap_entries - 1;
		memset(&early_node_map[j], 0, sizeof(early_node_map[j]));
		nr_nodemap_entries--;
	}
}

/**
 * remove_all_active_ranges - Remove all currently registered regions
 *
 * During discovery, it may be found that a table like SRAT is invalid
 * and an alternative discovery method must be used. This function removes
 * all currently registered regions.
 */
void __init remove_all_active_ranges(void)
{
	memset(early_node_map, 0, sizeof(early_node_map));
	nr_nodemap_entries = 0;
}

/* Compare two active node_active_regions */
static int __init cmp_node_active_region(const void *a, const void *b)
{
	struct node_active_region *arange = (struct node_active_region *)a;
	struct node_active_region *brange = (struct node_active_region *)b;

	/* Done this way to avoid overflows */
	if (arange->start_pfn > brange->start_pfn)
		return 1;
	if (arange->start_pfn < brange->start_pfn)
		return -1;

	return 0;
}

/* sort the node_map by start_pfn */
void __init sort_node_map(void)
{
	sort(early_node_map, (size_t)nr_nodemap_entries,
			sizeof(struct node_active_region),
			cmp_node_active_region, NULL);
}

/* Find the lowest pfn for a node */
static unsigned long __init find_min_pfn_for_node(int nid)
{
	int i;
	unsigned long min_pfn = ULONG_MAX;

	/* Assuming a sorted map, the first range found has the starting pfn */
	for_each_active_range_index_in_nid(i, nid)
		min_pfn = min(min_pfn, early_node_map[i].start_pfn);

	if (min_pfn == ULONG_MAX) {
		printk(KERN_WARNING
			"Could not find start_pfn for node %d\n", nid);
		return 0;
	}

	return min_pfn;
}

/**
 * find_min_pfn_with_active_regions - Find the minimum PFN registered
 *
 * It returns the minimum PFN based on information provided via
 * add_active_range().
 */
unsigned long __init find_min_pfn_with_active_regions(void)
{
	return find_min_pfn_for_node(MAX_NUMNODES);
}

/*
 * early_calculate_totalpages()
 * Sum pages in active regions for movable zone.
 * Populate N_HIGH_MEMORY for calculating usable_nodes.
 */
static unsigned long __init early_calculate_totalpages(void)
{
	int i;
	unsigned long totalpages = 0;

	for (i = 0; i < nr_nodemap_entries; i++) {
		unsigned long pages = early_node_map[i].end_pfn -
						early_node_map[i].start_pfn;
		totalpages += pages;
		if (pages)
			node_set_state(early_node_map[i].nid, N_HIGH_MEMORY);
	}
  	return totalpages;
}

/*
 * Find the PFN the Movable zone begins in each node. Kernel memory
 * is spread evenly between nodes as long as the nodes have enough
 * memory. When they don't, some nodes will have more kernelcore than
 * others
 */
static void __init find_zone_movable_pfns_for_nodes(unsigned long *movable_pfn)
{
	int i, nid;
	unsigned long usable_startpfn;
	unsigned long kernelcore_node, kernelcore_remaining;
	/* save the state before borrow the nodemask */
	nodemask_t saved_node_state = node_states[N_HIGH_MEMORY];
	unsigned long totalpages = early_calculate_totalpages();
	int usable_nodes = nodes_weight(node_states[N_HIGH_MEMORY]);

	/*
	 * If movablecore was specified, calculate what size of
	 * kernelcore that corresponds so that memory usable for
	 * any allocation type is evenly spread. If both kernelcore
	 * and movablecore are specified, then the value of kernelcore
	 * will be used for required_kernelcore if it's greater than
	 * what movablecore would have allowed.
	 */
	if (required_movablecore) {
		unsigned long corepages;

		/*
		 * Round-up so that ZONE_MOVABLE is at least as large as what
		 * was requested by the user
		 */
		required_movablecore =
			roundup(required_movablecore, MAX_ORDER_NR_PAGES);
		corepages = totalpages - required_movablecore;

		required_kernelcore = max(required_kernelcore, corepages);
	}

	/* If kernelcore was not specified, there is no ZONE_MOVABLE */
	if (!required_kernelcore)
		goto out;

	/* usable_startpfn is the lowest possible pfn ZONE_MOVABLE can be at */
	find_usable_zone_for_movable();
	usable_startpfn = arch_zone_lowest_possible_pfn[movable_zone];

restart:
	/* Spread kernelcore memory as evenly as possible throughout nodes */
	kernelcore_node = required_kernelcore / usable_nodes;
	for_each_node_state(nid, N_HIGH_MEMORY) {
		/*
		 * Recalculate kernelcore_node if the division per node
		 * now exceeds what is necessary to satisfy the requested
		 * amount of memory for the kernel
		 */
		if (required_kernelcore < kernelcore_node)
			kernelcore_node = required_kernelcore / usable_nodes;

		/*
		 * As the map is walked, we track how much memory is usable
		 * by the kernel using kernelcore_remaining. When it is
		 * 0, the rest of the node is usable by ZONE_MOVABLE
		 */
		kernelcore_remaining = kernelcore_node;

		/* Go through each range of PFNs within this node */
		for_each_active_range_index_in_nid(i, nid) {
			unsigned long start_pfn, end_pfn;
			unsigned long size_pages;

			start_pfn = max(early_node_map[i].start_pfn,
						zone_movable_pfn[nid]);
			end_pfn = early_node_map[i].end_pfn;
			if (start_pfn >= end_pfn)
				continue;

			/* Account for what is only usable for kernelcore */
			if (start_pfn < usable_startpfn) {
				unsigned long kernel_pages;
				kernel_pages = min(end_pfn, usable_startpfn)
								- start_pfn;

				kernelcore_remaining -= min(kernel_pages,
							kernelcore_remaining);
				required_kernelcore -= min(kernel_pages,
							required_kernelcore);

				/* Continue if range is now fully accounted */
				if (end_pfn <= usable_startpfn) {

					/*
					 * Push zone_movable_pfn to the end so
					 * that if we have to rebalance
					 * kernelcore across nodes, we will
					 * not double account here
					 */
					zone_movable_pfn[nid] = end_pfn;
					continue;
				}
				start_pfn = usable_startpfn;
			}

			/*
			 * The usable PFN range for ZONE_MOVABLE is from
			 * start_pfn->end_pfn. Calculate size_pages as the
			 * number of pages used as kernelcore
			 */
			size_pages = end_pfn - start_pfn;
			if (size_pages > kernelcore_remaining)
				size_pages = kernelcore_remaining;
			zone_movable_pfn[nid] = start_pfn + size_pages;

			/*
			 * Some kernelcore has been met, update counts and
			 * break if the kernelcore for this node has been
			 * satisified
			 */
			required_kernelcore -= min(required_kernelcore,
								size_pages);
			kernelcore_remaining -= size_pages;
			if (!kernelcore_remaining)
				break;
		}
	}

	/*
	 * If there is still required_kernelcore, we do another pass with one
	 * less node in the count. This will push zone_movable_pfn[nid] further
	 * along on the nodes that still have memory until kernelcore is
	 * satisified
	 */
	usable_nodes--;
	if (usable_nodes && required_kernelcore > usable_nodes)
		goto restart;

	/* Align start of ZONE_MOVABLE on all nids to MAX_ORDER_NR_PAGES */
	for (nid = 0; nid < MAX_NUMNODES; nid++)
		zone_movable_pfn[nid] =
			roundup(zone_movable_pfn[nid], MAX_ORDER_NR_PAGES);

out:
	/* restore the node_state */
	node_states[N_HIGH_MEMORY] = saved_node_state;
}

/* Any regular memory on that node ? */
static void check_for_regular_memory(pg_data_t *pgdat)
{
#ifdef CONFIG_HIGHMEM
	enum zone_type zone_type;

	for (zone_type = 0; zone_type <= ZONE_NORMAL; zone_type++) {
		struct zone *zone = &pgdat->node_zones[zone_type];
		if (zone->present_pages)
			node_set_state(zone_to_nid(zone), N_NORMAL_MEMORY);
	}
#endif
}

/**
 * free_area_init_nodes - Initialise all pg_data_t and zone data
 * @max_zone_pfn: an array of max PFNs for each zone
 *
 * This will call free_area_init_node() for each active node in the system.
 * Using the page ranges provided by add_active_range(), the size of each
 * zone in each node and their holes is calculated. If the maximum PFN
 * between two adjacent zones match, it is assumed that the zone is empty.
 * For example, if arch_max_dma_pfn == arch_max_dma32_pfn, it is assumed
 * that arch_max_dma32_pfn has no pages. It is also assumed that a zone
 * starts where the previous one ended. For example, ZONE_DMA32 starts
 * at arch_max_dma_pfn.
 */
void __init free_area_init_nodes(unsigned long *max_zone_pfn)
{
	unsigned long nid;
	int i;

	/* Sort early_node_map as initialisation assumes it is sorted */
	sort_node_map();

	/* Record where the zone boundaries are */
	memset(arch_zone_lowest_possible_pfn, 0,
				sizeof(arch_zone_lowest_possible_pfn));
	memset(arch_zone_highest_possible_pfn, 0,
				sizeof(arch_zone_highest_possible_pfn));
	arch_zone_lowest_possible_pfn[0] = find_min_pfn_with_active_regions();
	arch_zone_highest_possible_pfn[0] = max_zone_pfn[0];
	for (i = 1; i < MAX_NR_ZONES; i++) {
		if (i == ZONE_MOVABLE)
			continue;
		arch_zone_lowest_possible_pfn[i] =
			arch_zone_highest_possible_pfn[i-1];
		arch_zone_highest_possible_pfn[i] =
			max(max_zone_pfn[i], arch_zone_lowest_possible_pfn[i]);
	}
	arch_zone_lowest_possible_pfn[ZONE_MOVABLE] = 0;
	arch_zone_highest_possible_pfn[ZONE_MOVABLE] = 0;

	/* Find the PFNs that ZONE_MOVABLE begins at in each node */
	memset(zone_movable_pfn, 0, sizeof(zone_movable_pfn));
	find_zone_movable_pfns_for_nodes(zone_movable_pfn);

	/* Print out the zone ranges */
	printk("Zone PFN ranges:\n");
	for (i = 0; i < MAX_NR_ZONES; i++) {
		if (i == ZONE_MOVABLE)
			continue;
		printk("  %-8s ", zone_names[i]);
		if (arch_zone_lowest_possible_pfn[i] ==
				arch_zone_highest_possible_pfn[i])
			printk("empty\n");
		else
			printk("%0#10lx -> %0#10lx\n",
				arch_zone_lowest_possible_pfn[i],
				arch_zone_highest_possible_pfn[i]);
	}

	/* Print out the PFNs ZONE_MOVABLE begins at in each node */
	printk("Movable zone start PFN for each node\n");
	for (i = 0; i < MAX_NUMNODES; i++) {
		if (zone_movable_pfn[i])
			printk("  Node %d: %lu\n", i, zone_movable_pfn[i]);
	}

	/* Print out the early_node_map[] */
	printk("early_node_map[%d] active PFN ranges\n", nr_nodemap_entries);
	for (i = 0; i < nr_nodemap_entries; i++)
		printk("  %3d: %0#10lx -> %0#10lx\n", early_node_map[i].nid,
						early_node_map[i].start_pfn,
						early_node_map[i].end_pfn);

	/* Initialise every node */
	mminit_verify_pageflags_layout();
	setup_nr_node_ids();
	for_each_online_node(nid) {
		pg_data_t *pgdat = NODE_DATA(nid);
		free_area_init_node(nid, NULL,
				find_min_pfn_for_node(nid), NULL);

		/* Any memory on that node */
		if (pgdat->node_present_pages)
			node_set_state(nid, N_HIGH_MEMORY);
		check_for_regular_memory(pgdat);
	}
}

static int __init cmdline_parse_core(char *p, unsigned long *core)
{
	unsigned long long coremem;
	if (!p)
		return -EINVAL;

	coremem = memparse(p, &p);
	*core = coremem >> PAGE_SHIFT;

	/* Paranoid check that UL is enough for the coremem value */
	WARN_ON((coremem >> PAGE_SHIFT) > ULONG_MAX);

	return 0;
}

/*
 * kernelcore=size sets the amount of memory for use for allocations that
 * cannot be reclaimed or migrated.
 */
static int __init cmdline_parse_kernelcore(char *p)
{
	return cmdline_parse_core(p, &required_kernelcore);
}

/*
 * movablecore=size sets the amount of memory for use for allocations that
 * can be reclaimed or migrated.
 */
static int __init cmdline_parse_movablecore(char *p)
{
	return cmdline_parse_core(p, &required_movablecore);
}

early_param("kernelcore", cmdline_parse_kernelcore);
early_param("movablecore", cmdline_parse_movablecore);

#endif /* CONFIG_ARCH_POPULATES_NODE_MAP */

/**
 * set_dma_reserve - set the specified number of pages reserved in the first zone
 * @new_dma_reserve: The number of pages to mark reserved
 *
 * The per-cpu batchsize and zone watermarks are determined by present_pages.
 * In the DMA zone, a significant percentage may be consumed by kernel image
 * and other unfreeable allocations which can skew the watermarks badly. This
 * function may optionally be used to account for unfreeable pages in the
 * first zone (e.g., ZONE_DMA). The effect will be lower watermarks and
 * smaller per-cpu batchsize.
 */
void __init set_dma_reserve(unsigned long new_dma_reserve)
{
	dma_reserve = new_dma_reserve;
}

void __init free_area_init(unsigned long *zones_size)
{
	free_area_init_node(0, zones_size,
			__pa(PAGE_OFFSET) >> PAGE_SHIFT, NULL);
}

static int page_alloc_cpu_notify(struct notifier_block *self,
				 unsigned long action, void *hcpu)
{
	int cpu = (unsigned long)hcpu;

	if (action == CPU_DEAD || action == CPU_DEAD_FROZEN) {
		drain_pages(cpu);

		/*
		 * Spill the event counters of the dead processor
		 * into the current processors event counters.
		 * This artificially elevates the count of the current
		 * processor.
		 */
		vm_events_fold_cpu(cpu);

		/*
		 * Zero the differential counters of the dead processor
		 * so that the vm statistics are consistent.
		 *
		 * This is only okay since the processor is dead and cannot
		 * race with what we are doing.
		 */
		refresh_cpu_vm_stats(cpu);
	}
	return NOTIFY_OK;
}

void __init page_alloc_init(void)
{
	hotcpu_notifier(page_alloc_cpu_notify, 0);
	init_rwsem(&page_alloc_slow_rwsem);
}

/*
 * calculate_totalreserve_pages - called when sysctl_lower_zone_reserve_ratio
 *	or min_free_kbytes changes.
 */
static void calculate_totalreserve_pages(void)
{
	struct pglist_data *pgdat;
	unsigned long reserve_pages = 0;
	enum zone_type i, j;

	for_each_online_pgdat(pgdat) {
		for (i = 0; i < MAX_NR_ZONES; i++) {
			struct zone *zone = pgdat->node_zones + i;
			unsigned long max = 0;

			/* Find valid and maximum lowmem_reserve in the zone */
			for (j = i; j < MAX_NR_ZONES; j++) {
				if (zone->lowmem_reserve[j] > max)
					max = zone->lowmem_reserve[j];
			}

			/* we treat the high watermark as reserved pages. */
			max += high_wmark_pages(zone);

			if (max > zone->present_pages)
				max = zone->present_pages;
			reserve_pages += max;
		}
	}
	totalreserve_pages = reserve_pages;
}

/*
 * setup_per_zone_lowmem_reserve - called whenever
 *	sysctl_lower_zone_reserve_ratio changes.  Ensures that each zone
 *	has a correct pages reserved value, so an adequate number of
 *	pages are left in the zone after a successful __alloc_pages().
 */
static void setup_per_zone_lowmem_reserve(void)
{
	struct pglist_data *pgdat;
	enum zone_type j, idx;

	for_each_online_pgdat(pgdat) {
		for (j = 0; j < MAX_NR_ZONES; j++) {
			struct zone *zone = pgdat->node_zones + j;
			unsigned long present_pages = zone->present_pages;

			zone->lowmem_reserve[j] = 0;

			idx = j;
			while (idx) {
				struct zone *lower_zone;

				idx--;

				if (sysctl_lowmem_reserve_ratio[idx] < 1)
					sysctl_lowmem_reserve_ratio[idx] = 1;

				lower_zone = pgdat->node_zones + idx;
				lower_zone->lowmem_reserve[j] = present_pages /
					sysctl_lowmem_reserve_ratio[idx];
				present_pages += lower_zone->present_pages;
			}
		}
	}

	/* update totalreserve_pages */
	calculate_totalreserve_pages();
}

/**
 * setup_per_zone_wmarks - called when min_free_kbytes changes
 * or when memory is hot-{added|removed}
 *
 * Ensures that the watermark[min,low,high] values for each zone are set
 * correctly with respect to min_free_kbytes.
 */
void setup_per_zone_wmarks(void)
{
	unsigned long pages_min = min_free_kbytes >> (PAGE_SHIFT - 10);
	unsigned long lowmem_pages = 0;
	struct zone *zone;
	unsigned long flags;

	/* Calculate total number of !ZONE_HIGHMEM pages */
	for_each_zone(zone) {
		if (!is_highmem(zone))
			lowmem_pages += zone->present_pages;
	}

	for_each_zone(zone) {
		u64 tmp;

		spin_lock_irqsave(&zone->lock, flags);
		tmp = (u64)pages_min * zone->present_pages;
		do_div(tmp, lowmem_pages);
		if (is_highmem(zone)) {
			/*
			 * __GFP_HIGH and PF_MEMALLOC allocations usually don't
			 * need highmem pages, so cap pages_min to a small
			 * value here.
			 *
			 * The WMARK_HIGH-WMARK_LOW and (WMARK_LOW-WMARK_MIN)
			 * deltas controls asynch page reclaim, and so should
			 * not be capped for highmem.
			 */
			int min_pages;

			min_pages = zone->present_pages / 1024;
			if (min_pages < SWAP_CLUSTER_MAX)
				min_pages = SWAP_CLUSTER_MAX;
			if (min_pages > 128)
				min_pages = 128;
			zone->watermark[WMARK_MIN] = min_pages;
		} else {
			/*
			 * If it's a lowmem zone, reserve a number of pages
			 * proportionate to the zone's size.
			 */
			zone->watermark[WMARK_MIN] = tmp;
		}

		zone->watermark[WMARK_LOW]  = min_wmark_pages(zone) + (tmp >> 2);
		zone->watermark[WMARK_HIGH] = min_wmark_pages(zone) + (tmp >> 1);
		setup_zone_migrate_reserve(zone);
		spin_unlock_irqrestore(&zone->lock, flags);
	}

	/* update totalreserve_pages */
	calculate_totalreserve_pages();
}

/*
 * The inactive anon list should be small enough that the VM never has to
 * do too much work, but large enough that each inactive page has a chance
 * to be referenced again before it is swapped out.
 *
 * The inactive_anon ratio is the target ratio of ACTIVE_ANON to
 * INACTIVE_ANON pages on this zone's LRU, maintained by the
 * pageout code. A zone->inactive_ratio of 3 means 3:1 or 25% of
 * the anonymous pages are kept on the inactive list.
 *
 * total     target    max
 * memory    ratio     inactive anon
 * -------------------------------------
 *   10MB       1         5MB
 *  100MB       1        50MB
 *    1GB       3       250MB
 *   10GB      10       0.9GB
 *  100GB      31         3GB
 *    1TB     101        10GB
 *   10TB     320        32GB
 */
static void __meminit calculate_zone_inactive_ratio(struct zone *zone)
{
	unsigned int gb, ratio;

	/* Zone size in gigabytes */
	gb = zone->present_pages >> (30 - PAGE_SHIFT);
	if (gb)
		ratio = int_sqrt(10 * gb);
	else
		ratio = 1;

	zone->inactive_ratio = ratio;
}

static void __meminit setup_per_zone_inactive_ratio(void)
{
	struct zone *zone;

	for_each_zone(zone)
		calculate_zone_inactive_ratio(zone);
}

/*
 * Initialise min_free_kbytes.
 *
 * For small machines we want it small (128k min).  For large machines
 * we want it large (64MB max).  But it is not linear, because network
 * bandwidth does not increase linearly with machine size.  We use
 *
 * 	min_free_kbytes = 4 * sqrt(lowmem_kbytes), for better accuracy:
 *	min_free_kbytes = sqrt(lowmem_kbytes * 16)
 *
 * which yields
 *
 * 16MB:	512k
 * 32MB:	724k
 * 64MB:	1024k
 * 128MB:	1448k
 * 256MB:	2048k
 * 512MB:	2896k
 * 1024MB:	4096k
 * 2048MB:	5792k
 * 4096MB:	8192k
 * 8192MB:	11584k
 * 16384MB:	16384k
 */
int __meminit init_per_zone_wmark_min(void)
{
	unsigned long lowmem_kbytes;

	lowmem_kbytes = nr_free_buffer_pages() * (PAGE_SIZE >> 10);

	min_free_kbytes = int_sqrt(lowmem_kbytes * 16);
	if (min_free_kbytes < 128)
		min_free_kbytes = 128;
	if (min_free_kbytes > 65536)
		min_free_kbytes = 65536;
	setup_per_zone_wmarks();
	refresh_zone_stat_thresholds();
	setup_per_zone_lowmem_reserve();
	setup_per_zone_inactive_ratio();
	return 0;
}
module_init(init_per_zone_wmark_min)

/*
 * min_free_kbytes_sysctl_handler - just a wrapper around proc_dointvec() so 
 *	that we can call two helper functions whenever min_free_kbytes
 *	changes.
 */
int min_free_kbytes_sysctl_handler(ctl_table *table, int write, 
	void __user *buffer, size_t *length, loff_t *ppos)
{
	proc_dointvec(table, write, buffer, length, ppos);
	if (write)
		setup_per_zone_wmarks();
	return 0;
}

#ifdef CONFIG_NUMA
int sysctl_min_unmapped_ratio_sysctl_handler(ctl_table *table, int write,
	void __user *buffer, size_t *length, loff_t *ppos)
{
	struct zone *zone;
	int rc;

	rc = proc_dointvec_minmax(table, write, buffer, length, ppos);
	if (rc)
		return rc;

	for_each_zone(zone)
		zone->min_unmapped_pages = (zone->present_pages *
				sysctl_min_unmapped_ratio) / 100;
	return 0;
}

int sysctl_min_slab_ratio_sysctl_handler(ctl_table *table, int write,
	void __user *buffer, size_t *length, loff_t *ppos)
{
	struct zone *zone;
	int rc;

	rc = proc_dointvec_minmax(table, write, buffer, length, ppos);
	if (rc)
		return rc;

	for_each_zone(zone)
		zone->min_slab_pages = (zone->present_pages *
				sysctl_min_slab_ratio) / 100;
	return 0;
}
#endif

/*
 * lowmem_reserve_ratio_sysctl_handler - just a wrapper around
 *	proc_dointvec() so that we can call setup_per_zone_lowmem_reserve()
 *	whenever sysctl_lowmem_reserve_ratio changes.
 *
 * The reserve ratio obviously has absolutely no relation with the
 * minimum watermarks. The lowmem reserve ratio can only make sense
 * if in function of the boot time zone sizes.
 */
int lowmem_reserve_ratio_sysctl_handler(ctl_table *table, int write,
	void __user *buffer, size_t *length, loff_t *ppos)
{
	proc_dointvec_minmax(table, write, buffer, length, ppos);
	setup_per_zone_lowmem_reserve();
	return 0;
}

/*
 * percpu_pagelist_fraction - changes the pcp->high for each zone on each
 * cpu.  It is the fraction of total pages in each zone that a hot per cpu pagelist
 * can have before it gets flushed back to buddy allocator.
 */

int percpu_pagelist_fraction_sysctl_handler(ctl_table *table, int write,
	void __user *buffer, size_t *length, loff_t *ppos)
{
	struct zone *zone;
	unsigned int cpu;
	int ret;

	ret = proc_dointvec_minmax(table, write, buffer, length, ppos);
	if (!write || (ret == -EINVAL))
		return ret;
	for_each_populated_zone(zone) {
		for_each_possible_cpu(cpu) {
			unsigned long  high;
			high = zone->present_pages / percpu_pagelist_fraction;
			setup_pagelist_highmark(
				per_cpu_ptr(zone->pageset, cpu), high);
		}
	}
	return 0;
}

int hashdist = HASHDIST_DEFAULT;

#ifdef CONFIG_NUMA
static int __init set_hashdist(char *str)
{
	if (!str)
		return 0;
	hashdist = simple_strtoul(str, &str, 0);
	return 1;
}
__setup("hashdist=", set_hashdist);
#endif

/*
 * allocate a large system hash table from bootmem
 * - it is assumed that the hash table must contain an exact power-of-2
 *   quantity of entries
 * - limit is the number of hash buckets, not the total allocation size
 */
void *__init alloc_large_system_hash(const char *tablename,
				     unsigned long bucketsize,
				     unsigned long numentries,
				     int scale,
				     int flags,
				     unsigned int *_hash_shift,
				     unsigned int *_hash_mask,
				     unsigned long limit)
{
	unsigned long long max = limit;
	unsigned long log2qty, size;
	void *table = NULL;

	/* allow the kernel cmdline to have a say */
	if (!numentries) {
		/* round applicable memory size up to nearest megabyte */
		numentries = nr_kernel_pages;
		numentries += (1UL << (20 - PAGE_SHIFT)) - 1;
		numentries >>= 20 - PAGE_SHIFT;
		numentries <<= 20 - PAGE_SHIFT;

		/* limit to 1 bucket per 2^scale bytes of low memory */
		if (scale > PAGE_SHIFT)
			numentries >>= (scale - PAGE_SHIFT);
		else
			numentries <<= (PAGE_SHIFT - scale);

		/* Make sure we've got at least a 0-order allocation.. */
		if (unlikely(flags & HASH_SMALL)) {
			/* Makes no sense without HASH_EARLY */
			WARN_ON(!(flags & HASH_EARLY));
			if (!(numentries >> *_hash_shift)) {
				numentries = 1UL << *_hash_shift;
				BUG_ON(!numentries);
			}
		} else if (unlikely((numentries * bucketsize) < PAGE_SIZE))
			numentries = PAGE_SIZE / bucketsize;
	}
	numentries = roundup_pow_of_two(numentries);

	/* limit allocation size to 1/16 total memory by default */
	if (max == 0) {
		max = ((unsigned long long)nr_all_pages << PAGE_SHIFT) >> 4;
		do_div(max, bucketsize);
	}

	if (numentries > max)
		numentries = max;

	log2qty = ilog2(numentries);

	do {
		size = bucketsize << log2qty;
		if (flags & HASH_EARLY)
			table = alloc_bootmem_nopanic(size);
		else if (hashdist)
			table = __vmalloc(size, GFP_ATOMIC, PAGE_KERNEL);
		else {
			/*
			 * If bucketsize is not a power-of-two, we may free
			 * some pages at the end of hash table which
			 * alloc_pages_exact() automatically does
			 */
			if (get_order(size) < MAX_ORDER) {
				table = alloc_pages_exact(size, GFP_ATOMIC);
				kmemleak_alloc(table, size, 1, GFP_ATOMIC);
			}
		}
	} while (!table && size > PAGE_SIZE && --log2qty);

	if (!table)
		panic("Failed to allocate %s hash table\n", tablename);

	printk(KERN_INFO "%s hash table entries: %ld (order: %d, %lu bytes)\n",
	       tablename,
	       (1UL << log2qty),
	       ilog2(size) - PAGE_SHIFT,
	       size);

	if (_hash_shift)
		*_hash_shift = log2qty;
	if (_hash_mask)
		*_hash_mask = (1 << log2qty) - 1;

	return table;
}

/* Return a pointer to the bitmap storing bits affecting a block of pages */
static inline unsigned long *get_pageblock_bitmap(struct zone *zone,
							unsigned long pfn)
{
#ifdef CONFIG_SPARSEMEM
	return __pfn_to_section(pfn)->pageblock_flags;
#else
	return zone->pageblock_flags;
#endif /* CONFIG_SPARSEMEM */
}

static inline int pfn_to_bitidx(struct zone *zone, unsigned long pfn)
{
#ifdef CONFIG_SPARSEMEM
	pfn &= (PAGES_PER_SECTION-1);
	return (pfn >> pageblock_order) * NR_PAGEBLOCK_BITS;
#else
	pfn = pfn - round_down(zone->zone_start_pfn, pageblock_nr_pages);
	return (pfn >> pageblock_order) * NR_PAGEBLOCK_BITS;
#endif /* CONFIG_SPARSEMEM */
}

/**
 * get_pageblock_flags_group - Return the requested group of flags for the pageblock_nr_pages block of pages
 * @page: The page within the block of interest
 * @start_bitidx: The first bit of interest to retrieve
 * @end_bitidx: The last bit of interest
 * returns pageblock_bits flags
 */
unsigned long get_pageblock_flags_group(struct page *page,
					int start_bitidx, int end_bitidx)
{
	struct zone *zone;
	unsigned long *bitmap;
	unsigned long pfn, bitidx;
	unsigned long flags = 0;
	unsigned long value = 1;

	zone = page_zone(page);
	pfn = page_to_pfn(page);
	bitmap = get_pageblock_bitmap(zone, pfn);
	bitidx = pfn_to_bitidx(zone, pfn);

	for (; start_bitidx <= end_bitidx; start_bitidx++, value <<= 1)
		if (test_bit(bitidx + start_bitidx, bitmap))
			flags |= value;

	return flags;
}

/**
 * set_pageblock_flags_group - Set the requested group of flags for a pageblock_nr_pages block of pages
 * @page: The page within the block of interest
 * @start_bitidx: The first bit of interest
 * @end_bitidx: The last bit of interest
 * @flags: The flags to set
 */
void set_pageblock_flags_group(struct page *page, unsigned long flags,
					int start_bitidx, int end_bitidx)
{
	struct zone *zone;
	unsigned long *bitmap;
	unsigned long pfn, bitidx;
	unsigned long value = 1;

	zone = page_zone(page);
	pfn = page_to_pfn(page);
	bitmap = get_pageblock_bitmap(zone, pfn);
	bitidx = pfn_to_bitidx(zone, pfn);
	VM_BUG_ON(pfn < zone->zone_start_pfn);
	VM_BUG_ON(pfn >= zone->zone_start_pfn + zone->spanned_pages);

	for (; start_bitidx <= end_bitidx; start_bitidx++, value <<= 1)
		if (flags & value)
			__set_bit(bitidx + start_bitidx, bitmap);
		else
			__clear_bit(bitidx + start_bitidx, bitmap);
}

/*
 * This is designed as sub function...plz see page_isolation.c also.
 * set/clear page block's type to be ISOLATE.
 * page allocater never alloc memory from ISOLATE block.
 */

static int
__count_immobile_pages(struct zone *zone, struct page *page, int count)
{
	unsigned long pfn, iter, found;
	/*
	 * For avoiding noise data, lru_add_drain_all() should be called
	 * If ZONE_MOVABLE, the zone never contains immobile pages
	 */
	if (zone_idx(zone) == ZONE_MOVABLE)
		return true;

	if (get_pageblock_migratetype(page) == MIGRATE_MOVABLE)
		return true;

	pfn = page_to_pfn(page);
	for (found = 0, iter = 0; iter < pageblock_nr_pages; iter++) {
		unsigned long check = pfn + iter;

		if (!pfn_valid_within(check))
			continue;

		page = pfn_to_page(check);
		if (!page_count(page)) {
			if (PageBuddy(page))
				iter += (1 << page_order(page)) - 1;
			continue;
		}
		if (!PageLRU(page))
			found++;
		/*
		 * If there are RECLAIMABLE pages, we need to check it.
		 * But now, memory offline itself doesn't call shrink_slab()
		 * and it still to be fixed.
		 */
		/*
		 * If the page is not RAM, page_count()should be 0.
		 * we don't need more check. This is an _used_ not-movable page.
		 *
		 * The problematic thing here is PG_reserved pages. PG_reserved
		 * is set to both of a memory hole page and a _used_ kernel
		 * page at boot.
		 */
		if (found > count)
			return false;
	}
	return true;
}

bool is_pageblock_removable_nolock(struct page *page)
{
	struct zone *zone = page_zone(page);
	unsigned long pfn = page_to_pfn(page);

	/*
	 * We have to be careful here because we are iterating over memory
	 * sections which are not zone aware so we might end up outside of
	 * the zone but still within the section.
	 */
	if (!zone || zone->zone_start_pfn > pfn ||
			zone->zone_start_pfn + zone->spanned_pages <= pfn)
		return false;

	return __count_immobile_pages(zone, page, 0);
}

int set_migratetype_isolate(struct page *page)
{
	struct zone *zone;
	unsigned long flags, pfn;
	struct memory_isolate_notify arg;
	int notifier_ret;
	int ret = -EBUSY;

	zone = page_zone(page);

	spin_lock_irqsave(&zone->lock, flags);

	pfn = page_to_pfn(page);
	arg.start_pfn = pfn;
	arg.nr_pages = pageblock_nr_pages;
	arg.pages_found = 0;

	/*
	 * It may be possible to isolate a pageblock even if the
	 * migratetype is not MIGRATE_MOVABLE. The memory isolation
	 * notifier chain is used by balloon drivers to return the
	 * number of pages in a range that are held by the balloon
	 * driver to shrink memory. If all the pages are accounted for
	 * by balloons, are free, or on the LRU, isolation can continue.
	 * Later, for example, when memory hotplug notifier runs, these
	 * pages reported as "can be isolated" should be isolated(freed)
	 * by the balloon driver through the memory notifier chain.
	 */
	notifier_ret = memory_isolate_notify(MEM_ISOLATE_COUNT, &arg);
	notifier_ret = notifier_to_errno(notifier_ret);
	if (notifier_ret)
		goto out;
	/*
	 * FIXME: Now, memory hotplug doesn't call shrink_slab() by itself.
	 * We just check MOVABLE pages.
	 */
	if (__count_immobile_pages(zone, page, arg.pages_found))
		ret = 0;

	/*
	 * immobile means "not-on-lru" paes. If immobile is larger than
	 * removable-by-driver pages reported by notifier, we'll fail.
	 */

out:
	if (!ret) {
		set_pageblock_migratetype(page, MIGRATE_ISOLATE);
		move_freepages_block(zone, page, MIGRATE_ISOLATE);
	}

	spin_unlock_irqrestore(&zone->lock, flags);
	if (!ret)
		drain_all_pages();
	return ret;
}

void unset_migratetype_isolate(struct page *page)
{
	struct zone *zone;
	unsigned long flags;
	zone = page_zone(page);
	spin_lock_irqsave(&zone->lock, flags);
	if (get_pageblock_migratetype(page) != MIGRATE_ISOLATE)
		goto out;
	set_pageblock_migratetype(page, MIGRATE_MOVABLE);
	move_freepages_block(zone, page, MIGRATE_MOVABLE);
out:
	spin_unlock_irqrestore(&zone->lock, flags);
}

#ifdef CONFIG_MEMORY_HOTREMOVE
/*
 * All pages in the range must be isolated before calling this.
 */
void
__offline_isolated_pages(unsigned long start_pfn, unsigned long end_pfn)
{
	struct page *page;
	struct zone *zone;
	int order, i;
	unsigned long pfn;
	unsigned long flags;
	/* find the first valid pfn */
	for (pfn = start_pfn; pfn < end_pfn; pfn++)
		if (pfn_valid(pfn))
			break;
	if (pfn == end_pfn)
		return;
	zone = page_zone(pfn_to_page(pfn));
	spin_lock_irqsave(&zone->lock, flags);
	pfn = start_pfn;
	while (pfn < end_pfn) {
		if (!pfn_valid(pfn)) {
			pfn++;
			continue;
		}
		page = pfn_to_page(pfn);
		BUG_ON(page_count(page));
		BUG_ON(!PageBuddy(page));
		order = page_order(page);
#ifdef CONFIG_DEBUG_VM
		printk(KERN_INFO "remove from free list %lx %d %lx\n",
		       pfn, 1 << order, end_pfn);
#endif
		list_del(&page->lru);
		rmv_page_order(page);
		zone->free_area[order].nr_free--;
		__mod_zone_page_state(zone, NR_FREE_PAGES,
				      - (1UL << order));
		for (i = 0; i < (1 << order); i++)
			SetPageReserved((page+i));
		pfn += (1 << order);
	}
	spin_unlock_irqrestore(&zone->lock, flags);
}
#endif

#ifdef CONFIG_MEMORY_FAILURE
bool is_free_buddy_page(struct page *page)
{
	struct zone *zone = page_zone(page);
	unsigned long pfn = page_to_pfn(page);
	unsigned long flags;
	int order;

	spin_lock_irqsave(&zone->lock, flags);
	for (order = 0; order < MAX_ORDER; order++) {
		struct page *page_head = page - (pfn & ((1 << order) - 1));

		if (PageBuddy(page_head) && page_order(page_head) >= order)
			break;
	}
	spin_unlock_irqrestore(&zone->lock, flags);

	return order < MAX_ORDER;
}
#endif

static struct trace_print_flags pageflag_names[] = {
	{1UL << PG_locked,		"locked"	},
	{1UL << PG_error,		"error"		},
	{1UL << PG_referenced,		"referenced"	},
	{1UL << PG_uptodate,		"uptodate"	},
	{1UL << PG_dirty,		"dirty"		},
	{1UL << PG_lru,			"lru"		},
	{1UL << PG_active,		"active"	},
	{1UL << PG_slab,		"slab"		},
	{1UL << PG_owner_priv_1,	"owner_priv_1"	},
	{1UL << PG_arch_1,		"arch_1"	},
	{1UL << PG_reserved,		"reserved"	},
	{1UL << PG_private,		"private"	},
	{1UL << PG_private_2,		"private_2"	},
	{1UL << PG_writeback,		"writeback"	},
#ifdef CONFIG_PAGEFLAGS_EXTENDED
	{1UL << PG_head,		"head"		},
	{1UL << PG_tail,		"tail"		},
#else
	{1UL << PG_compound,		"compound"	},
#endif
	{1UL << PG_swapcache,		"swapcache"	},
	{1UL << PG_mappedtodisk,	"mappedtodisk"	},
	{1UL << PG_reclaim,		"reclaim"	},
	{1UL << PG_swapbacked,		"swapbacked"	},
	{1UL << PG_unevictable,		"unevictable"	},
#ifdef CONFIG_MMU
	{1UL << PG_mlocked,		"mlocked"	},
#endif
#ifdef CONFIG_ARCH_USES_PG_UNCACHED
	{1UL << PG_uncached,		"uncached"	},
#endif
#ifdef CONFIG_MEMORY_FAILURE
	{1UL << PG_hwpoison,		"hwpoison"	},
#endif
	{-1UL,				NULL		},
};

static void dump_page_flags(unsigned long flags)
{
	const char *delim = "";
	unsigned long mask;
	int i;

	printk(KERN_ALERT "page flags: %#lx(", flags);

	/* remove zone id */
	flags &= (1UL << NR_PAGEFLAGS) - 1;

	for (i = 0; pageflag_names[i].name && flags; i++) {

		mask = pageflag_names[i].mask;
		if ((flags & mask) != mask)
			continue;

		flags &= ~mask;
		printk("%s%s", delim, pageflag_names[i].name);
		delim = "|";
	}

	/* check for left over flags */
	if (flags)
		printk("%s%#lx", delim, flags);

	printk(")\n");
}

void dump_page(struct page *page)
{
	printk(KERN_ALERT
	       "page:%p count:%d mapcount:%d mapping:%p index:%#lx\n",
		page, atomic_read(&page->_count), page_mapcount(page),
		page->mapping, page->index);
	dump_page_flags(page->flags);
	mem_cgroup_print_bad_page(page);
}<|MERGE_RESOLUTION|>--- conflicted
+++ resolved
@@ -2163,13 +2163,10 @@
 	unsigned long pages_reclaimed = 0;
 	unsigned long did_some_progress;
 	bool sync_migration = false;
-<<<<<<< HEAD
 #ifdef CONFIG_ANDROID_WIP
 	unsigned long start_tick = jiffies;
 #endif
-=======
 	bool deferred_compaction = false;
->>>>>>> 54ea5b40
 
 	/*
 	 * In the slowpath, we sanity check order to avoid ever trying to
