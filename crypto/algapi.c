--- conflicted
+++ resolved
@@ -501,7 +501,6 @@
 
 struct crypto_template *crypto_lookup_template(const char *name)
 {
-<<<<<<< HEAD
 #ifdef CRYPTO_FIPS
 	if (unlikely(in_fips_err())) {
 		printk(KERN_ERR
@@ -509,11 +508,8 @@
 		return -EACCES;
 	}
 #endif
-	return try_then_request_module(__crypto_lookup_template(name), name);
-=======
 	return try_then_request_module(__crypto_lookup_template(name), "%s",
 				       name);
->>>>>>> 5dba9ddd
 }
 EXPORT_SYMBOL_GPL(crypto_lookup_template);
 
